--- conflicted
+++ resolved
@@ -18,7 +18,6 @@
   {/* Media Section */}
   <InstagramFeed.InstagramMedias>
     <InstagramFeed.InstagramMediaRepeater>
-<<<<<<< HEAD
 
         {/* <MediaGallery.Viewport>
              <MediaGallery.Previous/> */}
@@ -42,31 +41,6 @@
         </InstagramMedia.MediaGalleries>
         {/*   <MediaGallery.Next/>
             </MediaGallery.Viewport> */}
-=======
-      {/* Individual item data components */}
-      <InstagramMedia.caption />
-      <InstagramMedia.mediaType />
-      <InstagramMedia.userName />
-      <InstagramMedia.timestamp />
-
-      {/* MediaGallery components work directly - Instagram uses asChild for external URLs */}
-      <MediaGallery.Viewport asChild>
-        {({ src, alt }) => (
-          <img
-            src={src}
-            alt={alt || ''}
-            className="w-full h-full object-cover"
-          />
-        )}
-      </MediaGallery.Viewport>
-      <MediaGallery.Previous />
-      <MediaGallery.Next />
-      <MediaGallery.Thumbnails>
-        <MediaGallery.ThumbnailRepeater>
-          <MediaGallery.ThumbnailItem />
-        </MediaGallery.ThumbnailRepeater>
-      </MediaGallery.Thumbnails>
->>>>>>> 80cf5115
     </InstagramFeed.InstagramMediaRepeater>
   </InstagramFeed.InstagramMedias>
 </InstagramFeed.Root>
