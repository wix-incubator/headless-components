--- conflicted
+++ resolved
@@ -133,28 +133,6 @@
   },
 );
 
-<<<<<<< HEAD
-export interface MediaGalleriesProps
-  extends Omit<React.HTMLAttributes<HTMLDivElement>, 'children'> {
-  children: React.ReactNode;
-}
-
-export const MediaGalleries = React.forwardRef<
-  HTMLDivElement,
-  MediaGalleriesProps
->((props, ref) => {
-  const { children, className, ...otherProps } = props;
-  return (
-    <div
-      ref={ref}
-      className={className}
-      data-testid={TestIds.instagramMediaGalleries}
-      {...otherProps}
-    >
-      {children}
-    </div>
-  );
-});
 
 export interface MediaGalleryRepeaterProps {
   children: React.ReactNode;
@@ -179,9 +157,17 @@
   children: React.ReactNode;
   className?: string;
 }
-=======
->>>>>>> 80cf5115
 
+export const MediaGalleryItems = React.forwardRef<
+  HTMLDivElement,
+  MediaGalleryItemsProps
+>(({ children, className, ...otherProps }, ref) => {
+  return (
+    <div ref={ref} className={className} {...otherProps}>
+      {children}
+    </div>
+  );
+});
 
 export const InstagramMedia = {
   Root: ({ children }: { children: React.ReactNode }) => <>{children}</>,
