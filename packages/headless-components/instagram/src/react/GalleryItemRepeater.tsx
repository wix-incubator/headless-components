--- conflicted
+++ resolved
@@ -12,28 +12,7 @@
   children: React.ReactNode;
 }
 
-<<<<<<< HEAD
 export const GalleryItemRepeater: React.FC<GalleryItemRepeaterProps> = ({ children }) => {
-=======
-/**
- * Repeater component that creates individual service contexts for each Instagram media item.
- * This follows the WixServices pattern like ProductList.ItemContent, creating a service context
- * for each media item that can be consumed by child components.
- *
- * @component
- * @example
- * ```tsx
- * <InstagramFeed.GalleryItemRepeater>
- *   <MediaGallery.ThumbnailItem asChild>
- *     {({ src, alt, index }) => <CustomMediaCard src={src} alt={alt} index={index} />}
- *   </MediaGallery.ThumbnailItem>
- * </InstagramFeed.GalleryItemRepeater>
- * ```
- */
-export const GalleryItemRepeater: React.FC<GalleryItemRepeaterProps> = ({
-  children,
-}) => {
->>>>>>> 0ce8784b
   const instagramFeedService = useService(InstagramFeedServiceDefinition);
   const feedData = instagramFeedService.feedData.get();
   const { mediaItems } = feedData;
