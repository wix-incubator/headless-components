import React, { useState, useCallback } from 'react';
import { AsChildSlot } from '@wix/headless-utils/react';
import {
  type FormValues,
  type FormError,
  useForm,
  FormProps,
  FormProvider,
} from '@wix/form-public';
import {
  type CheckboxGroupProps,
  type CheckboxProps,
  type PhoneInputProps,
  type DateInputProps,
  type DatePickerProps,
  type DateTimeInputProps,
  type DropdownProps,
  type FileUploadProps,
  type MultilineAddressProps,
  type NumberInputProps,
  type RadioGroupProps,
  type RatingInputProps,
  type RichTextProps,
  type SignatureProps,
  type SubmitButtonProps,
  type TagsProps,
  type TextAreaProps,
  type TextInputProps,
  type TimeInputProps,
  type ProductListProps,
  type FixedPaymentProps,
  type PaymentInputProps,
  type DonationProps,
  type AppointmentProps,
  type ImageChoiceProps,
} from './types.js';

import { type FormServiceConfig } from '../services/form-service.js';
import {
  Root as CoreRoot,
  Loading as CoreLoading,
  LoadingError as CoreLoadingError,
  Error as CoreError,
  Submitted as CoreSubmitted,
  Fields as CoreFields,
  Field as CoreField,
  type Layout,
} from './core/Form.js';

enum TestIds {
  formRoot = 'form-root',
  form = 'form',
  formLoading = 'form-loading',
  formLoadingError = 'form-loading-error',
  formError = 'form-error',
  formSubmitted = 'form-submitted',
  fieldRoot = 'field-root',
  fieldLabel = 'field-label',
  fieldInput = 'field-input',
}

/**
 * Props for the Form root component following the documented API
 */
export interface RootProps {
  children: React.ReactNode;
  /** Form service configuration */
  formServiceConfig: FormServiceConfig;
  /** Whether to render as a child component */
  asChild?: boolean;
  /** CSS classes to apply to the root element */
  className?: string;
}

/**
 * Root component that provides all necessary service contexts for a complete form experience.
 * This component sets up the Form service and provides context to child components.
 * Must be used as the top-level component for all form functionality.
 *
 * @component
 * @param {RootProps} props - The component props
 * @param {React.ReactNode} props.children - Child components that will have access to form context
 * @param {FormServiceConfig} props.formServiceConfig - Form service configuration object
 * @param {boolean} [props.asChild] - Whether to render as a child component
 * @param {string} [props.className] - CSS classes to apply to the root element
 * @example
 * ```tsx
 * import { Form } from '@wix/headless-forms/react';
 * import { loadFormServiceConfig } from '@wix/headless-forms/services';
 *
 * const FIELD_MAP = {
 *   TEXT_INPUT: TextInput,
 *   TEXT_AREA: TextArea,
 *   CHECKBOX: Checkbox,
 *   // ... other field components
 * };
 *
 * // Pattern 1: Pre-loaded form data (SSR/SSG)
 * function FormPage({ formServiceConfig }) {
 *   return (
 *     <Form.Root formServiceConfig={formServiceConfig}>
 *       <Form.Loading className="flex justify-center p-4" />
 *       <Form.LoadingError className="text-destructive px-4 py-3 rounded mb-4" />
 *       <Form.Fields fieldMap={FIELD_MAP} />
 *       <Form.Error className="text-destructive p-4 rounded-lg mb-4" />
 *       <Form.Submitted className="text-green-500 p-4 rounded-lg mb-4" />
 *     </Form.Root>
 *   );
 * }
 *
 * // Pattern 2: Lazy loading with formId (Client-side)
 * function DynamicFormPage({ formId }) {
 *   return (
 *     <Form.Root formServiceConfig={{ formId }}>
 *       <Form.Loading className="flex justify-center p-4" />
 *       <Form.LoadingError className="text-destructive px-4 py-3 rounded mb-4" />
 *       <Form.Fields fieldMap={FIELD_MAP} />
 *       <Form.Error className="text-destructive p-4 rounded-lg mb-4" />
 *       <Form.Submitted className="text-green-500 p-4 rounded-lg mb-4" />
 *     </Form.Root>
 *   );
 * }
 * ```
 */
export const Root = React.forwardRef<HTMLDivElement, RootProps>(
  (props, ref) => {
    const { children, formServiceConfig, asChild, ...otherProps } = props;

    return (
      <CoreRoot formServiceConfig={formServiceConfig}>
        <RootContent asChild={asChild} ref={ref} {...otherProps}>
          {children}
        </RootContent>
      </CoreRoot>
    );
  },
);

/**
 * Props for RootContent internal component
 */
interface RootContentProps {
  /** Whether to render as a child component */
  asChild?: boolean;
  /** Child components to render */
  children?: React.ReactNode;
  /** CSS classes to apply to the container */
  className?: string;
}

/**
 * Internal component to handle the Root content with service access.
 * This component wraps the children with the necessary div container and applies styling.
 *
 * @internal
 * @param {RootContentProps} props - Component props
 * @param {React.ReactNode} props.children - Child components to render
 * @param {string} [props.className] - CSS classes to apply to the container
 * @param {boolean} [props.asChild] - Whether to render as a child component
 * @returns {JSX.Element} The wrapped content
 */
const RootContent = React.forwardRef<HTMLDivElement, RootContentProps>(
  (props, ref) => {
    const { asChild, children, className, ...otherProps } = props;

    return (
      <AsChildSlot
        ref={ref}
        asChild={asChild}
        className={className}
        data-testid={TestIds.formRoot}
        customElement={children}
        customElementProps={{}}
        {...otherProps}
      >
        <div>{children}</div>
      </AsChildSlot>
    );
  },
);

/**
 * Props for Form Loading component
 */
export interface LoadingProps {
  /** Whether to render as a child component */
  asChild?: boolean;
  /** Content to display during loading state (can be a ReactNode) */
  children?: React.ReactNode;
  /** CSS classes to apply to the default element */
  className?: string;
}

/**
 * Component that renders content during loading state.
 * Only displays its children when the form is currently loading.
 *
 * @component
 * @param {LoadingProps} props - The component props
 * @param {boolean} [props.asChild] - Whether to render as a child component
 * @param {React.ReactNode} [props.children] - Content to display during loading state
 * @param {string} [props.className] - CSS classes to apply to the default element
 * @example
 * ```tsx
 * import { Form } from '@wix/headless-forms/react';
 *
 * // Default usage with className
 * function FormLoading() {
 *   return (
 *     <Form.Loading className="flex justify-center p-4" />
 *   );
 * }
 *
 * // Custom content
 * function CustomFormLoading() {
 *   return (
 *     <Form.Loading>
 *       <div className="flex justify-center items-center p-4">
 *         <div className="animate-spin rounded-full h-8 w-8 border-b-2 border-primary"></div>
 *         <span className="ml-2 text-foreground font-paragraph">Loading form...</span>
 *       </div>
 *     </Form.Loading>
 *   );
 * }
 *
 * // With asChild for custom components
 * function CustomFormLoadingAsChild() {
 *   return (
 *     <Form.Loading asChild>
 *       <div className="custom-loading-container">
 *         <div className="animate-spin rounded-full h-8 w-8 border-b-2 border-primary"></div>
 *         <span className="ml-2 text-foreground font-paragraph">Loading form...</span>
 *       </div>
 *     </Form.Loading>
 *   );
 * }
 * ```
 */
export const Loading = React.forwardRef<HTMLElement, LoadingProps>(
  (props, ref) => {
    const { asChild, children, className, ...otherProps } = props;

    return (
      <CoreLoading>
        {({ isLoading }) => {
          if (!isLoading) return null;

          return (
            <AsChildSlot
              data-testid={TestIds.formLoading}
              ref={ref}
              asChild={asChild}
              className={className}
              customElement={children}
              content="Loading form..."
              {...otherProps}
            >
              <div>Loading form...</div>
            </AsChildSlot>
          );
        }}
      </CoreLoading>
    );
  },
);

/**
 * Props for Form LoadingError component
 */
export interface LoadingErrorProps {
  /** Whether to render as a child component */
  asChild?: boolean;
  /** Content to display during error state (can be a ReactNode) */
  children?: React.ReactNode;
  /** CSS classes to apply to the default element */
  className?: string;
}

/**
 * Component that renders content when there's an error loading the form.
 * Only displays its children when an error has occurred.
 *
 * @component
 * @param {LoadingErrorProps} props - The component props
 * @param {boolean} [props.asChild] - Whether to render as a child component
 * @param {React.ReactNode} [props.children] - Content to display during error state
 * @param {string} [props.className] - CSS classes to apply to the default element
 * @example
 * ```tsx
 * import { Form } from '@wix/headless-forms/react';
 *
 * // Default usage with className
 * function FormLoadingError() {
 *   return (
 *     <Form.LoadingError className="text-destructive px-4 py-3 rounded mb-4" />
 *   );
 * }
 *
 * // Custom content
 * function CustomLoadingError() {
 *   return (
 *     <Form.LoadingError>
 *       <div className="bg-destructive/10 border border-destructive text-destructive px-4 py-3 rounded mb-4">
 *         <h3 className="font-heading text-lg">Error loading form</h3>
 *         <p className="font-paragraph">Something went wrong. Please try again.</p>
 *       </div>
 *     </Form.LoadingError>
 *   );
 * }
 *
 * // With asChild for custom components
 * function CustomLoadingErrorAsChild() {
 *   return (
 *     <Form.LoadingError asChild>
 *       {React.forwardRef<HTMLDivElement, { error: string | null; hasError: boolean }>(
 *         ({ error }, ref) => (
 *           <div ref={ref} className="custom-error-container">
 *             <h3 className="font-heading">Error Loading Form</h3>
 *             <p className="font-paragraph">{error}</p>
 *           </div>
 *         )
 *       )}
 *     </Form.LoadingError>
 *   );
 * }
 * ```
 */
export const LoadingError = React.forwardRef<HTMLElement, LoadingErrorProps>(
  (props, ref) => {
    const { asChild, children, className, ...otherProps } = props;

    return (
      <CoreLoadingError>
        {({ error, hasError }) => {
          if (!hasError) return null;

          const errorData = { error, hasError };

          return (
            <AsChildSlot
              ref={ref}
              asChild={asChild}
              className={className}
              data-testid={TestIds.formLoadingError}
              customElement={children}
              customElementProps={errorData}
              content={error}
              {...otherProps}
            >
              <div>{error}</div>
            </AsChildSlot>
          );
        }}
      </CoreLoadingError>
    );
  },
);

/**
 * Props for Form Error component
 */
export interface ErrorProps {
  /** Whether to render as a child component */
  asChild?: boolean;
  /** Content to display during submit error state (can be a ReactNode) */
  children?: React.ReactNode;
  /** CSS classes to apply to the default element */
  className?: string;
}

/**
 * Component that renders content when there's an error during form submission.
 * Only displays its children when a submission error has occurred.
 *
 * @component
 * @param {ErrorProps} props - The component props
 * @param {boolean} [props.asChild] - Whether to render as a child component
 * @param {React.ReactNode} [props.children] - Content to display during submit error state
 * @param {string} [props.className] - CSS classes to apply to the default element
 * @example
 * ```tsx
 * import { Form } from '@wix/headless-forms/react';
 *
 * // Default usage with className
 * function FormError() {
 *   return <Form.Error className="text-destructive p-4 rounded-lg mb-4" />;
 * }
 *
 * // Custom content
 * function CustomFormError() {
 *   return (
 *     <Form.Error>
 *       <div className="bg-destructive/10 border border-destructive text-destructive p-4 rounded-lg mb-4">
 *         <h3 className="font-heading text-lg">Submission Failed</h3>
 *         <p className="font-paragraph">Please check your input and try again.</p>
 *       </div>
 *     </Form.Error>
 *   );
 * }
 *
 * // With asChild for custom components
 * function CustomFormErrorAsChild() {
 *   return (
 *     <Form.Error asChild>
 *       {React.forwardRef<HTMLDivElement, { error: string | null; hasError: boolean }>(
 *         ({ error }, ref) => (
 *           <div ref={ref} className="custom-error-container">
 *             <h3 className="font-heading">Submission Failed</h3>
 *             <p className="font-paragraph">{error}</p>
 *           </div>
 *         )
 *       )}
 *     </Form.Error>
 *   );
 * }
 * ```
 */
export const Error = React.forwardRef<HTMLElement, ErrorProps>((props, ref) => {
  const { asChild, children, className, ...otherProps } = props;

  return (
    <CoreError>
      {({ error, hasError }) => {
        if (!hasError) return null;

        const errorData = { error, hasError };

        return (
          <AsChildSlot
            ref={ref}
            asChild={asChild}
            className={className}
            data-testid={TestIds.formError}
            customElement={children}
            customElementProps={errorData}
            content={error}
            {...otherProps}
          >
            <div className="text-destructive text-sm sm:text-base">{error}</div>
          </AsChildSlot>
        );
      }}
    </CoreError>
  );
});

/**
 * Props for Form Submitted component
 */
export interface SubmittedProps {
  /** Whether to render as a child component */
  asChild?: boolean;
  /** Content to display after successful submission (can be a ReactNode) */
  children?: React.ReactNode;
  /** CSS classes to apply to the default element */
  className?: string;
}

/**
 * Component that renders content after successful form submission.
 * Only displays its children when the form has been successfully submitted.
 *
 * @component
 * @param {SubmittedProps} props - The component props
 * @param {boolean} [props.asChild] - Whether to render as a child component
 * @param {React.ReactNode} [props.children] - Content to display after successful submission
 * @param {string} [props.className] - CSS classes to apply to the default element
 * @example
 * ```tsx
 * import { Form } from '@wix/headless-forms/react';
 *
 * // Default usage with className
 * function FormSubmitted() {
 *   return <Form.Submitted className="text-green-500 p-4 rounded-lg mb-4" />;
 * }
 *
 * // Custom content
 * function CustomFormSubmitted() {
 *   return (
 *     <Form.Submitted>
 *       <div className="bg-green-50 border border-green-200 text-green-800 p-6 rounded-lg mb-4">
 *         <h2 className="font-heading text-xl mb-2">Thank You!</h2>
 *         <p className="font-paragraph">Your form has been submitted successfully.</p>
 *       </div>
 *     </Form.Submitted>
 *   );
 * }
 *
 * // With asChild for custom components
 * function CustomFormSubmittedAsChild() {
 *   return (
 *     <Form.Submitted asChild>
 *       {React.forwardRef<HTMLDivElement, { isSubmitted: boolean; message: string }>(
 *         ({ message }, ref) => (
 *           <div ref={ref} className="custom-success-container">
 *             <h2 className="font-heading">Thank You!</h2>
 *             <p className="font-paragraph">{message}</p>
 *           </div>
 *         )
 *       )}
 *     </Form.Submitted>
 *   );
 * }
 * ```
 */
export const Submitted = React.forwardRef<HTMLElement, SubmittedProps>(
  (props, ref) => {
    const { asChild, children, className, ...otherProps } = props;

    return (
      <CoreSubmitted>
        {({ isSubmitted, message }) => {
          if (!isSubmitted) return null;

          const submittedData = { isSubmitted, message };

          return (
            <AsChildSlot
              ref={ref}
              asChild={asChild}
              className={className}
              data-testid={TestIds.formSubmitted}
              customElement={children}
              customElementProps={submittedData}
              content={message}
              {...otherProps}
            >
              <div className="text-green-500 text-sm sm:text-base">
                {message}
              </div>
            </AsChildSlot>
          );
        }}
      </CoreSubmitted>
    );
  },
);

/**
 * Mapping of form field types to their corresponding React components.
 *
 * ALL field components in this map MUST use Form.Field for proper
 * grid layout positioning.
 *
 * Each key represents a field type identifier that matches the field types defined
 * in the form configuration, and each value is a React component that will receive
 * the field's props and render the appropriate UI element.
 *
 * The field components must accept the corresponding props interface for their field type.
 * For example, TEXT_INPUT components should accept TextInputProps, CHECKBOX components
 * should accept CheckboxProps, etc.
 *
 * @interface FieldMap
 * @property {React.ComponentType<TextInputProps>} TEXT_INPUT - Component for single-line text input fields
 * @property {React.ComponentType<TextAreaProps>} TEXT_AREA - Component for multi-line text input fields
 * @property {React.ComponentType<PhoneInputProps>} PHONE_INPUT - Component for phone number input fields
 * @property {React.ComponentType<MultilineAddressProps>} MULTILINE_ADDRESS - Component for complex address input fields
 * @property {React.ComponentType<DateInputProps>} DATE_INPUT - Component for date input fields (day/month/year)
 * @property {React.ComponentType<DatePickerProps>} DATE_PICKER - Component for calendar-based date selection
 * @property {React.ComponentType<DateTimeInputProps>} DATE_TIME_INPUT - Component for combined date and time input
 * @property {React.ComponentType<FileUploadProps>} FILE_UPLOAD - Component for file upload fields
 * @property {React.ComponentType<NumberInputProps>} NUMBER_INPUT - Component for numerical input fields
 * @property {React.ComponentType<CheckboxProps>} CHECKBOX - Component for boolean checkbox fields
 * @property {React.ComponentType<SignatureProps>} SIGNATURE - Component for digital signature capture
 * @property {React.ComponentType<RatingInputProps>} RATING_INPUT - Component for 1-5 star rating input
 * @property {React.ComponentType<RadioGroupProps>} RADIO_GROUP - Component for single selection from multiple options
 * @property {React.ComponentType<CheckboxGroupProps>} CHECKBOX_GROUP - Component for multiple selection from multiple options
 * @property {React.ComponentType<DropdownProps>} DROPDOWN - Component for dropdown selection fields
 * @property {React.ComponentType<TagsProps>} TAGS - Component for tag-based selection fields
 * @property {React.ComponentType<TimeInputProps>} TIME_INPUT - Component for time-only input fields
 * @property {React.ComponentType<RichTextProps>} TEXT - Component for rich text display fields
 * @property {React.ComponentType<SubmitButtonProps>} SUBMIT_BUTTON - Component for form submission button
 * @property {React.ComponentType<ProductListProps>} PRODUCT_LIST - Component for product selection fields
 * @property {React.ComponentType<FixedPaymentProps>} FIXED_PAYMENT - Component for fixed payment amount display
 * @property {React.ComponentType<PaymentInputProps>} PAYMENT_INPUT - Component for custom payment amount input
 * @property {React.ComponentType<DonationProps>} DONATION - Component for donation amount selection
 * @property {React.ComponentType<AppointmentProps>} APPOINTMENT - Component for appointment scheduling
 * @property {React.ComponentType<ImageChoiceProps>} IMAGE_CHOICE - Component for image-based selection
 *
 * @example
 * ```tsx
 * const FIELD_MAP: FieldMap = {
 *   TEXT_INPUT: TextInput,
 *   TEXT_AREA: TextArea,
 *   PHONE_INPUT: PhoneInput,
 *   MULTILINE_ADDRESS: MultilineAddress,
 *   DATE_INPUT: DateInput,
 *   DATE_PICKER: DatePicker,
 *   DATE_TIME_INPUT: DateTimeInput,
 *   FILE_UPLOAD: FileUpload,
 *   NUMBER_INPUT: NumberInput,
 *   CHECKBOX: Checkbox,
 *   SIGNATURE: Signature,
 *   RATING_INPUT: RatingInput,
 *   RADIO_GROUP: RadioGroup,
 *   CHECKBOX_GROUP: CheckboxGroup,
 *   DROPDOWN: Dropdown,
 *   TAGS: Tags,
 *   TIME_INPUT: TimeInput,
 *   TEXT: RichText,
 *   SUBMIT_BUTTON: SubmitButton,
 *   PRODUCT_LIST: ProductList,
 *   FIXED_PAYMENT: FixedPayment,
 *   PAYMENT_INPUT: PaymentInput,
 *   DONATION: Donation,
 *   APPOINTMENT: Appointment,
 *   IMAGE_CHOICE: ImageChoice,
 * };
 * ```
 */
export interface FieldMap {
  TEXT_INPUT: React.ComponentType<TextInputProps>;
  TEXT_AREA: React.ComponentType<TextAreaProps>;
  PHONE_INPUT: React.ComponentType<PhoneInputProps>;
  MULTILINE_ADDRESS: React.ComponentType<MultilineAddressProps>;
  DATE_INPUT: React.ComponentType<DateInputProps>;
  DATE_PICKER: React.ComponentType<DatePickerProps>;
  DATE_TIME_INPUT: React.ComponentType<DateTimeInputProps>;
  FILE_UPLOAD: React.ComponentType<FileUploadProps>;
  NUMBER_INPUT: React.ComponentType<NumberInputProps>;
  CHECKBOX: React.ComponentType<CheckboxProps>;
  SIGNATURE: React.ComponentType<SignatureProps>;
  RATING_INPUT: React.ComponentType<RatingInputProps>;
  RADIO_GROUP: React.ComponentType<RadioGroupProps>;
  CHECKBOX_GROUP: React.ComponentType<CheckboxGroupProps>;
  DROPDOWN: React.ComponentType<DropdownProps>;
  TAGS: React.ComponentType<TagsProps>;
  TIME_INPUT: React.ComponentType<TimeInputProps>;
  TEXT: React.ComponentType<RichTextProps>;
  SUBMIT_BUTTON: React.ComponentType<SubmitButtonProps>;
  PRODUCT_LIST: React.ComponentType<ProductListProps>;
  FIXED_PAYMENT: React.ComponentType<FixedPaymentProps>;
  PAYMENT_INPUT: React.ComponentType<PaymentInputProps>;
  DONATION: React.ComponentType<DonationProps>;
  APPOINTMENT: React.ComponentType<AppointmentProps>;
  IMAGE_CHOICE: React.ComponentType<ImageChoiceProps>;
}

/**
 * Props for the Form Fields component.
 *
 * @interface FieldsProps
 * @property {FieldMap} fieldMap - A mapping of field types to their corresponding React components
 * @example
 * ```tsx
 * const FIELD_MAP = {
 *   TEXT_INPUT: TextInput,
 *   TEXT_AREA: TextArea,
 *   NUMBER_INPUT: NumberInput,
 *   CHECKBOX: Checkbox,
 *   RADIO_GROUP: RadioGroup,
 *   CHECKBOX_GROUP: CheckboxGroup,
 *   DROPDOWN: Dropdown,
 *   // ... remaining field components
 * };
 *
 * <Form.Fields fieldMap={FIELD_MAP} />
 * ```
 */
interface FieldsProps {
  fieldMap: FieldMap;
}

/**
 * Fields component for rendering a form with custom field renderers.
 * This component handles the rendering of form fields based on the provided fieldMap.
 * Must be used within Form.Root to access form context.
 *
 * @component
 * @param {FieldsProps} props - Component props
 * @param {FieldMap} props.fieldMap - A mapping of field types to their corresponding React components
 * @example
 * ```tsx
 * import { Form } from '@wix/headless-forms/react';
 * import { TextInput, TextArea, Checkbox } from './field-components';
 *
 * const FIELD_MAP = {
 *   TEXT_INPUT: TextInput,
 *   TEXT_AREA: TextArea,
 *   CHECKBOX: Checkbox,
 *   NUMBER_INPUT: NumberInput,
 *   // ... remaining field components
 * };
 *
 * function ContactForm({ formServiceConfig }) {
 *   return (
 *     <Form.Root formServiceConfig={formServiceConfig}>
 *       <Form.Loading className="flex justify-center p-4" />
 *       <Form.LoadingError className="text-destructive px-4 py-3 rounded mb-4" />
 *       <Form.Fields fieldMap={FIELD_MAP} />
 *     </Form.Root>
 *   );
 * }
 * ```
 */

/**
 * Fields component for rendering a form with custom field renderers.
 * It maps each field type from the form configuration to its corresponding React component
 * and renders them in the order and layout defined by the form structure.
 *
 * The component automatically handles:
 * - Field validation and error display
 * - Form state management
 * - Field value updates
 *
 * Must be used within Form.Root to access form context.
 *
 * @component
 * @param {FieldsProps} props - The component props
 * @param {FieldMap} props.fieldMap - A mapping of field types to their corresponding React components. Each key represents a field type (e.g., 'TEXT_INPUT', 'CHECKBOX') and the value is the React component that should render that field type.
 *
 * @example
 * ```tsx
 * import { Form } from '@wix/headless-forms/react';
 * import { loadFormServiceConfig } from '@wix/headless-forms/services';
 * import {
 *   TextInput,
 *   TextArea,
 *   PhoneInput,
 *   MultilineAddress,
 *   DateInput,
 *   DatePicker,
 *   DateTimeInput,
 *   FileUpload,
 *   NumberInput,
 *   Checkbox,
 *   Signature,
 *   RatingInput,
 *   RadioGroup,
 *   CheckboxGroup,
 *   Dropdown,
 *   Tags,
 *   TimeInput,
 *   RichText,
 *   SubmitButton,
 *   ProductList,
 *   FixedPayment,
 *   PaymentInput,
 *   Donation,
 *   Appointment,
 *   ImageChoice
 * } from './components';
 *
 * // Define your field mapping - this tells the Fields component which React component to use for each field type
 * const FIELD_MAP = {
 *   TEXT_INPUT: TextInput,
 *   TEXT_AREA: TextArea,
 *   PHONE_INPUT: PhoneInput,
 *   MULTILINE_ADDRESS: MultilineAddress,
 *   DATE_INPUT: DateInput,
 *   DATE_PICKER: DatePicker,
 *   DATE_TIME_INPUT: DateTimeInput,
 *   FILE_UPLOAD: FileUpload,
 *   NUMBER_INPUT: NumberInput,
 *   CHECKBOX: Checkbox,
 *   SIGNATURE: Signature,
 *   RATING_INPUT: RatingInput,
 *   RADIO_GROUP: RadioGroup,
 *   CHECKBOX_GROUP: CheckboxGroup,
 *   DROPDOWN: Dropdown,
 *   TAGS: Tags,
 *   TIME_INPUT: TimeInput,
 *   TEXT: RichText,
 *   SUBMIT_BUTTON: SubmitButton,
 *   PRODUCT_LIST: ProductList,
 *   FIXED_PAYMENT: FixedPayment,
 *   PAYMENT_INPUT: PaymentInput,
 *   DONATION: Donation,
 *   APPOINTMENT: Appointment,
 *   IMAGE_CHOICE: ImageChoice,
 * };
 *
 * function ContactForm({ formServiceConfig }) {
 *   return (
 *     <Form.Root formServiceConfig={formServiceConfig}>
 *       <Form.Loading className="flex justify-center p-4" />
 *       <Form.LoadingError className="text-destructive px-4 py-3 rounded mb-4" />
 *       <Form.Fields fieldMap={FIELD_MAP} />
 *       <Form.Error className="text-destructive p-4 rounded-lg mb-4" />
 *       <Form.Submitted className="text-green-500 p-4 rounded-lg mb-4" />
 *     </Form.Root>
 *   );
 * }
 * ```
 *
 * @example
 * ```tsx
 * // Creating custom field components - ALL field components MUST use Form.Field
 * // This example shows the REQUIRED structure for a TEXT_INPUT component
 * import { Form, type TextInputProps } from '@wix/headless-forms/react';
 *
 * const TextInput = (props: TextInputProps) => {
 *   const { id, value, onChange, label, error, required, ...inputProps } = props;
 *
 *   // Form.Field provides automatic grid layout positioning
 *   return (
 *     <Form.Field id={id}>
 *       <Form.Field.Label>
 *         <label className="text-foreground font-paragraph">
 *           {label}
 *           {required && <span className="text-destructive ml-1">*</span>}
 *         </label>
 *       </Form.Field.Label>
 *       <Form.Field.Input
 *         description={error && <span className="text-destructive text-sm">{error}</span>}
 *       >
 *         <input
 *           type="text"
 *           value={value || ''}
 *           onChange={(e) => onChange(e.target.value)}
 *           className="bg-background border-foreground text-foreground"
 *           aria-invalid={!!error}
 *           {...inputProps}
 *         />
 *       </Form.Field.Input>
 *     </Form.Field>
 *   );
 * };
 *
 * const FIELD_MAP = {
 *   TEXT_INPUT: TextInput,
 *   // ... all other field components must also use Form.Field
 * };
 * ```
 */
export const Fields = React.forwardRef<HTMLDivElement, FieldsProps>(
  (props, ref) => {
    const [formValues, setFormValues] = useState<FormValues>({});
    const [formErrors, setFormErrors] = useState<FormError[]>([]);

    const handleFormChange = useCallback((values: FormValues) => {
      setFormValues(values);
    }, []);

    const handleFormValidate = useCallback((errors: FormError[]) => {
      setFormErrors(errors);
    }, []);

    return (
      <CoreFields>
        {({ form, submitForm }) => {
          if (!form) return null;

          return (
            <div ref={ref}>
              <FormProvider
                i18n={{ getFixedT: () => {} }}
                form={form}
                locale="en"
                regionalFormat="en"
                fields={props.fieldMap}
                WixRicosViewer={() => null}
              >
                <FieldsWithForm
                  form={form}
                  values={formValues}
                  onChange={handleFormChange}
                  errors={formErrors}
                  onValidate={handleFormValidate}
                  fields={props.fieldMap}
                  submitForm={() => submitForm(formValues)}
                />
              </FormProvider>
            </div>
          );
        }}
      </CoreFields>
    );
  },
);

<<<<<<< HEAD
const FieldsWithForm = ({
  form,
  submitForm,
  values,
  onChange,
  errors,
  onValidate,
  fields: fieldMap,
}: FormProps) => {
  const renderProps = useForm({
    form,
    values,
    onChange,
    errors,
    onValidate,
    fields: fieldMap,
    submitForm,
  });

  console.log('renderProps', renderProps);
  const fields = renderProps?.currentView?.fields || [];

  return (
    // TODO: use readOnly, isDisabled
    // TODO: step title a11y support
    // TODO: mobile support?
    <form onSubmit={(e) => e.preventDefault()}>
      <fieldset
        style={{
          display: 'grid',
          gridTemplateColumns: 'repeat(12, 1fr)',
          gap: '1rem',
        }}
      >
        {/* TODO: strongly type */}
        {fields.map((field: any) => {
          const layout = field.layout;
          const gridColumnStart = layout.column + 1;
          const gridColumnEnd = layout.column + layout.width + 1;
          const gridRowStart = layout.row + 1;
          const gridRowEnd = layout.row + layout.height + 1;

          // const Component = fieldMap[field.fieldType as keyof FieldMap];

          return (
            <div
              key={field.target}
              style={{
                gridColumn: `${gridColumnStart} / ${gridColumnEnd}`,
                gridRow: `${gridRowStart} / ${gridRowEnd}`,
              }}
              onClick={() => {
                console.log('clicked', field);
                if (field.fieldType === 'SUBMIT_BUTTON') {
                  renderProps?.fieldActions.actions.setNextStep();
                }
              }}
            >
                {field.fieldType} {field.target}
                {/* TODO: use component */}
              {/* <Component {...field} /> */}
            </div>
          );
        })}
      </fieldset>
    </form>
  );
};
=======
/**
 * Context for sharing field data between Field container and its children
 */
interface FieldContextValue {
  id: string;
  layout: Layout;
  gridStyles: {
    container: React.CSSProperties;
    label: React.CSSProperties;
    input: React.CSSProperties;
  };
}

const FieldContext = React.createContext<FieldContextValue | null>(null);

/**
 * Hook to access field context
 */
function useFieldContext(): FieldContextValue {
  const context = React.useContext(FieldContext);
  if (!context) {
    throw new globalThis.Error(
      'Field components must be used within a Form.Field component',
    );
  }
  return context;
}

/**
 * Props for Field container component
 */
export interface FieldProps {
  /** The unique identifier for this field */
  id: string;
  /** Child components (Field.Label, Field.Input, etc.) */
  children: React.ReactNode;
  /** Whether to render as a child component */
  asChild?: boolean;
  /** CSS classes to apply to the root element */
  className?: string;
}

/**
 * Field component with sub-components
 */
interface FieldComponent
  extends React.ForwardRefExoticComponent<
    FieldProps & React.RefAttributes<HTMLDivElement>
  > {
  Label: typeof FieldLabel;
  Input: typeof FieldInput;
}

/**
 * Props for Field.Label component
 */
export interface FieldLabelProps {
  /** Label content to display */
  children: React.ReactNode;
  /** Whether to render as a child component */
  asChild?: boolean;
  /** CSS classes to apply to the label element */
  className?: string;
}

/**
 * Props for Field.Input component
 */
export interface FieldInputProps {
  /** Input element to render */
  children: React.ReactNode;
  /** Whether to render as a child component */
  asChild?: boolean;
  /** CSS classes to apply to the input element */
  className?: string;
  /** Description text to display below the input */
  description?: React.ReactNode;
}

/**
 * Container component for a form field with grid layout support.
 * Provides context to Field.Label and Field.Input child components.
 * Based on the default-field-layout functionality.
 *
 * @component
 * @example
 * ```tsx
 * import { Form } from '@wix/headless-forms/react';
 *
 * function FormFields() {
 *   return (
 *     <Form.Field id="username">
 *       <Form.Field.Label>
 *         <label className="text-foreground font-paragraph">Username</label>
 *       </Form.Field.Label>
 *       <Form.Field.Input description={<span className="text-secondary-foreground">Required</span>}>
 *         <input className="bg-background border-foreground text-foreground" />
 *       </Form.Field.Input>
 *     </Form.Field>
 *   );
 * }
 * ```
 */
const FieldRoot = React.forwardRef<HTMLDivElement, FieldProps>((props, ref) => {
  const { id, children, asChild, className, ...otherProps } = props;

  return (
    <CoreField id={id}>
      {(fieldData) => {
        const contextValue: FieldContextValue = {
          id,
          layout: fieldData.layout,
          gridStyles: fieldData.gridStyles,
        };

        return (
          <FieldContext.Provider value={contextValue}>
            <AsChildSlot
              ref={ref}
              asChild={asChild}
              className={className}
              style={fieldData.gridStyles.container}
              data-testid={TestIds.fieldRoot}
              customElement={children}
              customElementProps={{}}
              {...otherProps}
            >
              <div>{children}</div>
            </AsChildSlot>
          </FieldContext.Provider>
        );
      }}
    </CoreField>
  );
});

FieldRoot.displayName = 'Form.Field';

/**
 * Label component for a form field with automatic grid positioning.
 * Must be used within a Form.Field component.
 * Renders in the label row of the field's grid layout.
 *
 * @component
 * @example
 * ```tsx
 * import { Form } from '@wix/headless-forms/react';
 *
 * <Form.Field id="email">
 *   <Form.Field.Label>
 *     <label className="text-foreground font-paragraph">Email Address</label>
 *   </Form.Field.Label>
 *   <Form.Field.Input>
 *     <input type="email" className="bg-background border-foreground" />
 *   </Form.Field.Input>
 * </Form.Field>
 * ```
 */
export const FieldLabel = React.forwardRef<HTMLDivElement, FieldLabelProps>(
  (props, ref) => {
    const { children, asChild, className, ...otherProps } = props;
    const { gridStyles } = useFieldContext();

    return (
      <AsChildSlot
        ref={ref}
        asChild={asChild}
        className={className}
        style={gridStyles.label}
        data-testid={TestIds.fieldLabel}
        customElement={children}
        customElementProps={{}}
        {...otherProps}
      >
        <div>{children}</div>
      </AsChildSlot>
    );
  },
);

FieldLabel.displayName = 'Form.Field.Label';

/**
 * Input component for a form field with automatic grid positioning.
 * Must be used within a Form.Field component.
 * Renders in the input row of the field's grid layout with optional description.
 *
 * @component
 * @example
 * ```tsx
 * import { Form } from '@wix/headless-forms/react';
 *
 * <Form.Field id="password">
 *   <Form.Field.Label>
 *     <label className="text-foreground font-paragraph">Password</label>
 *   </Form.Field.Label>
 *   <Form.Field.Input description={<span className="text-secondary-foreground">Min 8 characters</span>}>
 *     <input type="password" className="bg-background border-foreground text-foreground" />
 *   </Form.Field.Input>
 * </Form.Field>
 * ```
 */
export const FieldInput = React.forwardRef<HTMLDivElement, FieldInputProps>(
  (props, ref) => {
    const { children, description, asChild, className, ...otherProps } = props;
    const { gridStyles } = useFieldContext();

    const content = (
      <>
        {children}
        {description}
      </>
    );

    return (
      <AsChildSlot
        ref={ref}
        asChild={asChild}
        className={className}
        style={gridStyles.input}
        data-testid={TestIds.fieldInput}
        customElement={children}
        customElementProps={{}}
        {...otherProps}
      >
        <div>{content}</div>
      </AsChildSlot>
    );
  },
);

FieldInput.displayName = 'Form.Field.Input';

export const Field = FieldRoot as FieldComponent;
Field.Label = FieldLabel;
Field.Input = FieldInput;
>>>>>>> 0dd0f048
<|MERGE_RESOLUTION|>--- conflicted
+++ resolved
@@ -870,7 +870,6 @@
   },
 );
 
-<<<<<<< HEAD
 const FieldsWithForm = ({
   form,
   submitForm,
@@ -939,7 +938,7 @@
     </form>
   );
 };
-=======
+
 /**
  * Context for sharing field data between Field container and its children
  */
@@ -1175,5 +1174,4 @@
 
 export const Field = FieldRoot as FieldComponent;
 Field.Label = FieldLabel;
-Field.Input = FieldInput;
->>>>>>> 0dd0f048
+Field.Input = FieldInput;