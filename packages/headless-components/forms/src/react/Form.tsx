import React, { useState, useCallback } from 'react';
import { AsChildSlot } from '@wix/headless-utils/react';
import {
  Form as FormViewer,
  type FormValues,
  type FormError,
} from '@wix/form-public';
import {
  type CheckboxGroupProps,
  type CheckboxProps,
  type PhoneInputProps,
  type DateInputProps,
  type DatePickerProps,
  type DateTimeInputProps,
  type DropdownProps,
  type FileUploadProps,
  type MultilineAddressProps,
  type NumberInputProps,
  type RadioGroupProps,
  type RatingInputProps,
  type RichTextProps,
  type SignatureProps,
  type SubmitButtonProps,
  type TagsProps,
  type TextAreaProps,
  type TextInputProps,
  type TimeInputProps,
  type ProductListProps,
  type FixedPaymentProps,
  type PaymentInputProps,
  type DonationProps,
  type AppointmentProps,
  type ImageChoiceProps,
} from './types.js';

import { type FormServiceConfig } from '../services/form-service.js';
import {
  Root as CoreRoot,
  Loading as CoreLoading,
  LoadingError as CoreLoadingError,
  Error as CoreError,
  Submitted as CoreSubmitted,
  Fields as CoreFields,
<<<<<<< HEAD
  Field as CoreField,
  type Layout,
} from './core/Form';
=======
} from './core/Form.js';
>>>>>>> edce8f61

enum TestIds {
  formRoot = 'form-root',
  form = 'form',
  formLoading = 'form-loading',
  formLoadingError = 'form-loading-error',
  formError = 'form-error',
  formSubmitted = 'form-submitted',
  fieldRoot = 'field-root',
  fieldLabel = 'field-label',
  fieldInput = 'field-input',
}

/**
 * Props for the Form root component following the documented API
 */
export interface RootProps {
  children: React.ReactNode;
  /** Form service configuration */
  formServiceConfig: FormServiceConfig;
  /** Whether to render as a child component */
  asChild?: boolean;
  /** CSS classes to apply to the root element */
  className?: string;
}

/**
 * Root component that provides all necessary service contexts for a complete form experience.
 * This component sets up the Form service and provides context to child components.
 * Must be used as the top-level component for all form functionality.
 *
 * @component
 * @param {RootProps} props - The component props
 * @param {React.ReactNode} props.children - Child components that will have access to form context
 * @param {FormServiceConfig} props.formServiceConfig - Form service configuration object
 * @param {boolean} [props.asChild] - Whether to render as a child component
 * @param {string} [props.className] - CSS classes to apply to the root element
 * @example
 * ```tsx
 * import { Form } from '@wix/headless-forms/react';
 * import { loadFormServiceConfig } from '@wix/headless-forms/services';
 *
 * const FIELD_MAP = {
 *   TEXT_INPUT: TextInput,
 *   TEXT_AREA: TextArea,
 *   CHECKBOX: Checkbox,
 *   // ... other field components
 * };
 *
 * // Pattern 1: Pre-loaded form data (SSR/SSG)
 * function FormPage({ formServiceConfig }) {
 *   return (
 *     <Form.Root formServiceConfig={formServiceConfig}>
 *       <Form.Loading className="flex justify-center p-4" />
 *       <Form.LoadingError className="text-destructive px-4 py-3 rounded mb-4" />
 *       <Form.Fields fieldMap={FIELD_MAP} />
 *       <Form.Error className="text-destructive p-4 rounded-lg mb-4" />
 *       <Form.Submitted className="text-green-500 p-4 rounded-lg mb-4" />
 *     </Form.Root>
 *   );
 * }
 *
 * // Pattern 2: Lazy loading with formId (Client-side)
 * function DynamicFormPage({ formId }) {
 *   return (
 *     <Form.Root formServiceConfig={{ formId }}>
 *       <Form.Loading className="flex justify-center p-4" />
 *       <Form.LoadingError className="text-destructive px-4 py-3 rounded mb-4" />
 *       <Form.Fields fieldMap={FIELD_MAP} />
 *       <Form.Error className="text-destructive p-4 rounded-lg mb-4" />
 *       <Form.Submitted className="text-green-500 p-4 rounded-lg mb-4" />
 *     </Form.Root>
 *   );
 * }
 * ```
 */
export const Root = React.forwardRef<HTMLDivElement, RootProps>(
  (props, ref) => {
    const { children, formServiceConfig, asChild, ...otherProps } = props;

    return (
      <CoreRoot formServiceConfig={formServiceConfig}>
        <RootContent asChild={asChild} ref={ref} {...otherProps}>
          {children}
        </RootContent>
      </CoreRoot>
    );
  },
);

/**
 * Props for RootContent internal component
 */
interface RootContentProps {
  /** Whether to render as a child component */
  asChild?: boolean;
  /** Child components to render */
  children?: React.ReactNode;
  /** CSS classes to apply to the container */
  className?: string;
}

/**
 * Internal component to handle the Root content with service access.
 * This component wraps the children with the necessary div container and applies styling.
 *
 * @internal
 * @param {RootContentProps} props - Component props
 * @param {React.ReactNode} props.children - Child components to render
 * @param {string} [props.className] - CSS classes to apply to the container
 * @param {boolean} [props.asChild] - Whether to render as a child component
 * @returns {JSX.Element} The wrapped content
 */
const RootContent = React.forwardRef<HTMLDivElement, RootContentProps>(
  (props, ref) => {
    const { asChild, children, className, ...otherProps } = props;

    return (
      <AsChildSlot
        ref={ref}
        asChild={asChild}
        className={className}
        data-testid={TestIds.formRoot}
        customElement={children}
        customElementProps={{}}
        {...otherProps}
      >
        <div>{children}</div>
      </AsChildSlot>
    );
  },
);

/**
 * Props for Form Loading component
 */
export interface LoadingProps {
  /** Whether to render as a child component */
  asChild?: boolean;
  /** Content to display during loading state (can be a ReactNode) */
  children?: React.ReactNode;
  /** CSS classes to apply to the default element */
  className?: string;
}

/**
 * Component that renders content during loading state.
 * Only displays its children when the form is currently loading.
 *
 * @component
 * @param {LoadingProps} props - The component props
 * @param {boolean} [props.asChild] - Whether to render as a child component
 * @param {React.ReactNode} [props.children] - Content to display during loading state
 * @param {string} [props.className] - CSS classes to apply to the default element
 * @example
 * ```tsx
 * import { Form } from '@wix/headless-forms/react';
 *
 * // Default usage with className
 * function FormLoading() {
 *   return (
 *     <Form.Loading className="flex justify-center p-4" />
 *   );
 * }
 *
 * // Custom content
 * function CustomFormLoading() {
 *   return (
 *     <Form.Loading>
 *       <div className="flex justify-center items-center p-4">
 *         <div className="animate-spin rounded-full h-8 w-8 border-b-2 border-primary"></div>
 *         <span className="ml-2 text-foreground font-paragraph">Loading form...</span>
 *       </div>
 *     </Form.Loading>
 *   );
 * }
 *
 * // With asChild for custom components
 * function CustomFormLoadingAsChild() {
 *   return (
 *     <Form.Loading asChild>
 *       <div className="custom-loading-container">
 *         <div className="animate-spin rounded-full h-8 w-8 border-b-2 border-primary"></div>
 *         <span className="ml-2 text-foreground font-paragraph">Loading form...</span>
 *       </div>
 *     </Form.Loading>
 *   );
 * }
 * ```
 */
export const Loading = React.forwardRef<HTMLElement, LoadingProps>(
  (props, ref) => {
    const { asChild, children, className, ...otherProps } = props;

    return (
      <CoreLoading>
        {({ isLoading }) => {
          if (!isLoading) return null;

          return (
            <AsChildSlot
              data-testid={TestIds.formLoading}
              ref={ref}
              asChild={asChild}
              className={className}
              customElement={children}
              content="Loading form..."
              {...otherProps}
            >
              <div>Loading form...</div>
            </AsChildSlot>
          );
        }}
      </CoreLoading>
    );
  },
);

/**
 * Props for Form LoadingError component
 */
export interface LoadingErrorProps {
  /** Whether to render as a child component */
  asChild?: boolean;
  /** Content to display during error state (can be a ReactNode) */
  children?: React.ReactNode;
  /** CSS classes to apply to the default element */
  className?: string;
}

/**
 * Component that renders content when there's an error loading the form.
 * Only displays its children when an error has occurred.
 *
 * @component
 * @param {LoadingErrorProps} props - The component props
 * @param {boolean} [props.asChild] - Whether to render as a child component
 * @param {React.ReactNode} [props.children] - Content to display during error state
 * @param {string} [props.className] - CSS classes to apply to the default element
 * @example
 * ```tsx
 * import { Form } from '@wix/headless-forms/react';
 *
 * // Default usage with className
 * function FormLoadingError() {
 *   return (
 *     <Form.LoadingError className="text-destructive px-4 py-3 rounded mb-4" />
 *   );
 * }
 *
 * // Custom content
 * function CustomLoadingError() {
 *   return (
 *     <Form.LoadingError>
 *       <div className="bg-destructive/10 border border-destructive text-destructive px-4 py-3 rounded mb-4">
 *         <h3 className="font-heading text-lg">Error loading form</h3>
 *         <p className="font-paragraph">Something went wrong. Please try again.</p>
 *       </div>
 *     </Form.LoadingError>
 *   );
 * }
 *
 * // With asChild for custom components
 * function CustomLoadingErrorAsChild() {
 *   return (
 *     <Form.LoadingError asChild>
 *       {React.forwardRef<HTMLDivElement, { error: string | null; hasError: boolean }>(
 *         ({ error }, ref) => (
 *           <div ref={ref} className="custom-error-container">
 *             <h3 className="font-heading">Error Loading Form</h3>
 *             <p className="font-paragraph">{error}</p>
 *           </div>
 *         )
 *       )}
 *     </Form.LoadingError>
 *   );
 * }
 * ```
 */
export const LoadingError = React.forwardRef<HTMLElement, LoadingErrorProps>(
  (props, ref) => {
    const { asChild, children, className, ...otherProps } = props;

    return (
      <CoreLoadingError>
        {({ error, hasError }) => {
          if (!hasError) return null;

          const errorData = { error, hasError };

          return (
            <AsChildSlot
              ref={ref}
              asChild={asChild}
              className={className}
              data-testid={TestIds.formLoadingError}
              customElement={children}
              customElementProps={errorData}
              content={error}
              {...otherProps}
            >
              <div>{error}</div>
            </AsChildSlot>
          );
        }}
      </CoreLoadingError>
    );
  },
);

/**
 * Props for Form Error component
 */
export interface ErrorProps {
  /** Whether to render as a child component */
  asChild?: boolean;
  /** Content to display during submit error state (can be a ReactNode) */
  children?: React.ReactNode;
  /** CSS classes to apply to the default element */
  className?: string;
}

/**
 * Component that renders content when there's an error during form submission.
 * Only displays its children when a submission error has occurred.
 *
 * @component
 * @param {ErrorProps} props - The component props
 * @param {boolean} [props.asChild] - Whether to render as a child component
 * @param {React.ReactNode} [props.children] - Content to display during submit error state
 * @param {string} [props.className] - CSS classes to apply to the default element
 * @example
 * ```tsx
 * import { Form } from '@wix/headless-forms/react';
 *
 * // Default usage with className
 * function FormError() {
 *   return <Form.Error className="text-destructive p-4 rounded-lg mb-4" />;
 * }
 *
 * // Custom content
 * function CustomFormError() {
 *   return (
 *     <Form.Error>
 *       <div className="bg-destructive/10 border border-destructive text-destructive p-4 rounded-lg mb-4">
 *         <h3 className="font-heading text-lg">Submission Failed</h3>
 *         <p className="font-paragraph">Please check your input and try again.</p>
 *       </div>
 *     </Form.Error>
 *   );
 * }
 *
 * // With asChild for custom components
 * function CustomFormErrorAsChild() {
 *   return (
 *     <Form.Error asChild>
 *       {React.forwardRef<HTMLDivElement, { error: string | null; hasError: boolean }>(
 *         ({ error }, ref) => (
 *           <div ref={ref} className="custom-error-container">
 *             <h3 className="font-heading">Submission Failed</h3>
 *             <p className="font-paragraph">{error}</p>
 *           </div>
 *         )
 *       )}
 *     </Form.Error>
 *   );
 * }
 * ```
 */
export const Error = React.forwardRef<HTMLElement, ErrorProps>((props, ref) => {
  const { asChild, children, className, ...otherProps } = props;

  return (
    <CoreError>
      {({ error, hasError }) => {
        if (!hasError) return null;

        const errorData = { error, hasError };

        return (
          <AsChildSlot
            ref={ref}
            asChild={asChild}
            className={className}
            data-testid={TestIds.formError}
            customElement={children}
            customElementProps={errorData}
            content={error}
            {...otherProps}
          >
            <div className="text-destructive text-sm sm:text-base">{error}</div>
          </AsChildSlot>
        );
      }}
    </CoreError>
  );
});

/**
 * Props for Form Submitted component
 */
export interface SubmittedProps {
  /** Whether to render as a child component */
  asChild?: boolean;
  /** Content to display after successful submission (can be a ReactNode) */
  children?: React.ReactNode;
  /** CSS classes to apply to the default element */
  className?: string;
}

/**
 * Component that renders content after successful form submission.
 * Only displays its children when the form has been successfully submitted.
 *
 * @component
 * @param {SubmittedProps} props - The component props
 * @param {boolean} [props.asChild] - Whether to render as a child component
 * @param {React.ReactNode} [props.children] - Content to display after successful submission
 * @param {string} [props.className] - CSS classes to apply to the default element
 * @example
 * ```tsx
 * import { Form } from '@wix/headless-forms/react';
 *
 * // Default usage with className
 * function FormSubmitted() {
 *   return <Form.Submitted className="text-green-500 p-4 rounded-lg mb-4" />;
 * }
 *
 * // Custom content
 * function CustomFormSubmitted() {
 *   return (
 *     <Form.Submitted>
 *       <div className="bg-green-50 border border-green-200 text-green-800 p-6 rounded-lg mb-4">
 *         <h2 className="font-heading text-xl mb-2">Thank You!</h2>
 *         <p className="font-paragraph">Your form has been submitted successfully.</p>
 *       </div>
 *     </Form.Submitted>
 *   );
 * }
 *
 * // With asChild for custom components
 * function CustomFormSubmittedAsChild() {
 *   return (
 *     <Form.Submitted asChild>
 *       {React.forwardRef<HTMLDivElement, { isSubmitted: boolean; message: string }>(
 *         ({ message }, ref) => (
 *           <div ref={ref} className="custom-success-container">
 *             <h2 className="font-heading">Thank You!</h2>
 *             <p className="font-paragraph">{message}</p>
 *           </div>
 *         )
 *       )}
 *     </Form.Submitted>
 *   );
 * }
 * ```
 */
export const Submitted = React.forwardRef<HTMLElement, SubmittedProps>(
  (props, ref) => {
    const { asChild, children, className, ...otherProps } = props;

    return (
      <CoreSubmitted>
        {({ isSubmitted, message }) => {
          if (!isSubmitted) return null;

          const submittedData = { isSubmitted, message };

          return (
            <AsChildSlot
              ref={ref}
              asChild={asChild}
              className={className}
              data-testid={TestIds.formSubmitted}
              customElement={children}
              customElementProps={submittedData}
              content={message}
              {...otherProps}
            >
              <div className="text-green-500 text-sm sm:text-base">
                {message}
              </div>
            </AsChildSlot>
          );
        }}
      </CoreSubmitted>
    );
  },
);

/**
 * Mapping of form field types to their corresponding React components.
 *
 * ALL field components in this map MUST use Form.Field for proper
 * grid layout positioning.
 *
 * Each key represents a field type identifier that matches the field types defined
 * in the form configuration, and each value is a React component that will receive
 * the field's props and render the appropriate UI element.
 *
 * The field components must accept the corresponding props interface for their field type.
 * For example, TEXT_INPUT components should accept TextInputProps, CHECKBOX components
 * should accept CheckboxProps, etc.
 *
 * @interface FieldMap
 * @property {React.ComponentType<TextInputProps>} TEXT_INPUT - Component for single-line text input fields
 * @property {React.ComponentType<TextAreaProps>} TEXT_AREA - Component for multi-line text input fields
 * @property {React.ComponentType<PhoneInputProps>} PHONE_INPUT - Component for phone number input fields
 * @property {React.ComponentType<MultilineAddressProps>} MULTILINE_ADDRESS - Component for complex address input fields
 * @property {React.ComponentType<DateInputProps>} DATE_INPUT - Component for date input fields (day/month/year)
 * @property {React.ComponentType<DatePickerProps>} DATE_PICKER - Component for calendar-based date selection
 * @property {React.ComponentType<DateTimeInputProps>} DATE_TIME_INPUT - Component for combined date and time input
 * @property {React.ComponentType<FileUploadProps>} FILE_UPLOAD - Component for file upload fields
 * @property {React.ComponentType<NumberInputProps>} NUMBER_INPUT - Component for numerical input fields
 * @property {React.ComponentType<CheckboxProps>} CHECKBOX - Component for boolean checkbox fields
 * @property {React.ComponentType<SignatureProps>} SIGNATURE - Component for digital signature capture
 * @property {React.ComponentType<RatingInputProps>} RATING_INPUT - Component for 1-5 star rating input
 * @property {React.ComponentType<RadioGroupProps>} RADIO_GROUP - Component for single selection from multiple options
 * @property {React.ComponentType<CheckboxGroupProps>} CHECKBOX_GROUP - Component for multiple selection from multiple options
 * @property {React.ComponentType<DropdownProps>} DROPDOWN - Component for dropdown selection fields
 * @property {React.ComponentType<TagsProps>} TAGS - Component for tag-based selection fields
 * @property {React.ComponentType<TimeInputProps>} TIME_INPUT - Component for time-only input fields
 * @property {React.ComponentType<RichTextProps>} TEXT - Component for rich text display fields
 * @property {React.ComponentType<SubmitButtonProps>} SUBMIT_BUTTON - Component for form submission button
 * @property {React.ComponentType<ProductListProps>} PRODUCT_LIST - Component for product selection fields
 * @property {React.ComponentType<FixedPaymentProps>} FIXED_PAYMENT - Component for fixed payment amount display
 * @property {React.ComponentType<PaymentInputProps>} PAYMENT_INPUT - Component for custom payment amount input
 * @property {React.ComponentType<DonationProps>} DONATION - Component for donation amount selection
 * @property {React.ComponentType<AppointmentProps>} APPOINTMENT - Component for appointment scheduling
 * @property {React.ComponentType<ImageChoiceProps>} IMAGE_CHOICE - Component for image-based selection
 *
 * @example
 * ```tsx
 * const FIELD_MAP: FieldMap = {
 *   TEXT_INPUT: TextInput,
 *   TEXT_AREA: TextArea,
 *   PHONE_INPUT: PhoneInput,
 *   MULTILINE_ADDRESS: MultilineAddress,
 *   DATE_INPUT: DateInput,
 *   DATE_PICKER: DatePicker,
 *   DATE_TIME_INPUT: DateTimeInput,
 *   FILE_UPLOAD: FileUpload,
 *   NUMBER_INPUT: NumberInput,
 *   CHECKBOX: Checkbox,
 *   SIGNATURE: Signature,
 *   RATING_INPUT: RatingInput,
 *   RADIO_GROUP: RadioGroup,
 *   CHECKBOX_GROUP: CheckboxGroup,
 *   DROPDOWN: Dropdown,
 *   TAGS: Tags,
 *   TIME_INPUT: TimeInput,
 *   TEXT: RichText,
 *   SUBMIT_BUTTON: SubmitButton,
 *   PRODUCT_LIST: ProductList,
 *   FIXED_PAYMENT: FixedPayment,
 *   PAYMENT_INPUT: PaymentInput,
 *   DONATION: Donation,
 *   APPOINTMENT: Appointment,
 *   IMAGE_CHOICE: ImageChoice,
 * };
 * ```
 */
export interface FieldMap {
  TEXT_INPUT: React.ComponentType<TextInputProps>;
  TEXT_AREA: React.ComponentType<TextAreaProps>;
  PHONE_INPUT: React.ComponentType<PhoneInputProps>;
  MULTILINE_ADDRESS: React.ComponentType<MultilineAddressProps>;
  DATE_INPUT: React.ComponentType<DateInputProps>;
  DATE_PICKER: React.ComponentType<DatePickerProps>;
  DATE_TIME_INPUT: React.ComponentType<DateTimeInputProps>;
  FILE_UPLOAD: React.ComponentType<FileUploadProps>;
  NUMBER_INPUT: React.ComponentType<NumberInputProps>;
  CHECKBOX: React.ComponentType<CheckboxProps>;
  SIGNATURE: React.ComponentType<SignatureProps>;
  RATING_INPUT: React.ComponentType<RatingInputProps>;
  RADIO_GROUP: React.ComponentType<RadioGroupProps>;
  CHECKBOX_GROUP: React.ComponentType<CheckboxGroupProps>;
  DROPDOWN: React.ComponentType<DropdownProps>;
  TAGS: React.ComponentType<TagsProps>;
  TIME_INPUT: React.ComponentType<TimeInputProps>;
  TEXT: React.ComponentType<RichTextProps>;
  SUBMIT_BUTTON: React.ComponentType<SubmitButtonProps>;
  PRODUCT_LIST: React.ComponentType<ProductListProps>;
  FIXED_PAYMENT: React.ComponentType<FixedPaymentProps>;
  PAYMENT_INPUT: React.ComponentType<PaymentInputProps>;
  DONATION: React.ComponentType<DonationProps>;
  APPOINTMENT: React.ComponentType<AppointmentProps>;
  IMAGE_CHOICE: React.ComponentType<ImageChoiceProps>;
}

/**
 * Props for the Form Fields component.
 *
 * @interface FieldsProps
 * @property {FieldMap} fieldMap - A mapping of field types to their corresponding React components
 * @example
 * ```tsx
 * const FIELD_MAP = {
 *   TEXT_INPUT: TextInput,
 *   TEXT_AREA: TextArea,
 *   NUMBER_INPUT: NumberInput,
 *   CHECKBOX: Checkbox,
 *   RADIO_GROUP: RadioGroup,
 *   CHECKBOX_GROUP: CheckboxGroup,
 *   DROPDOWN: Dropdown,
 *   // ... remaining field components
 * };
 *
 * <Form.Fields fieldMap={FIELD_MAP} />
 * ```
 */
interface FieldsProps {
  fieldMap: FieldMap;
}

/**
 * Fields component for rendering a form with custom field renderers.
 * This component handles the rendering of form fields based on the provided fieldMap.
 * Must be used within Form.Root to access form context.
 *
 * @component
 * @param {FieldsProps} props - Component props
 * @param {FieldMap} props.fieldMap - A mapping of field types to their corresponding React components
 * @example
 * ```tsx
 * import { Form } from '@wix/headless-forms/react';
 * import { TextInput, TextArea, Checkbox } from './field-components';
 *
 * const FIELD_MAP = {
 *   TEXT_INPUT: TextInput,
 *   TEXT_AREA: TextArea,
 *   CHECKBOX: Checkbox,
 *   NUMBER_INPUT: NumberInput,
 *   // ... remaining field components
 * };
 *
 * function ContactForm({ formServiceConfig }) {
 *   return (
 *     <Form.Root formServiceConfig={formServiceConfig}>
 *       <Form.Loading className="flex justify-center p-4" />
 *       <Form.LoadingError className="text-destructive px-4 py-3 rounded mb-4" />
 *       <Form.Fields fieldMap={FIELD_MAP} />
 *     </Form.Root>
 *   );
 * }
 * ```
 */

/**
 * Fields component for rendering a form with custom field renderers.
 * It maps each field type from the form configuration to its corresponding React component
 * and renders them in the order and layout defined by the form structure.
 *
 * The component automatically handles:
 * - Field validation and error display
 * - Form state management
 * - Field value updates
 *
 * Must be used within Form.Root to access form context.
 *
 * @component
 * @param {FieldsProps} props - The component props
 * @param {FieldMap} props.fieldMap - A mapping of field types to their corresponding React components. Each key represents a field type (e.g., 'TEXT_INPUT', 'CHECKBOX') and the value is the React component that should render that field type.
 *
 * @example
 * ```tsx
 * import { Form } from '@wix/headless-forms/react';
 * import { loadFormServiceConfig } from '@wix/headless-forms/services';
 * import {
 *   TextInput,
 *   TextArea,
 *   PhoneInput,
 *   MultilineAddress,
 *   DateInput,
 *   DatePicker,
 *   DateTimeInput,
 *   FileUpload,
 *   NumberInput,
 *   Checkbox,
 *   Signature,
 *   RatingInput,
 *   RadioGroup,
 *   CheckboxGroup,
 *   Dropdown,
 *   Tags,
 *   TimeInput,
 *   RichText,
 *   SubmitButton,
 *   ProductList,
 *   FixedPayment,
 *   PaymentInput,
 *   Donation,
 *   Appointment,
 *   ImageChoice
 * } from './components';
 *
 * // Define your field mapping - this tells the Fields component which React component to use for each field type
 * const FIELD_MAP = {
 *   TEXT_INPUT: TextInput,
 *   TEXT_AREA: TextArea,
 *   PHONE_INPUT: PhoneInput,
 *   MULTILINE_ADDRESS: MultilineAddress,
 *   DATE_INPUT: DateInput,
 *   DATE_PICKER: DatePicker,
 *   DATE_TIME_INPUT: DateTimeInput,
 *   FILE_UPLOAD: FileUpload,
 *   NUMBER_INPUT: NumberInput,
 *   CHECKBOX: Checkbox,
 *   SIGNATURE: Signature,
 *   RATING_INPUT: RatingInput,
 *   RADIO_GROUP: RadioGroup,
 *   CHECKBOX_GROUP: CheckboxGroup,
 *   DROPDOWN: Dropdown,
 *   TAGS: Tags,
 *   TIME_INPUT: TimeInput,
 *   TEXT: RichText,
 *   SUBMIT_BUTTON: SubmitButton,
 *   PRODUCT_LIST: ProductList,
 *   FIXED_PAYMENT: FixedPayment,
 *   PAYMENT_INPUT: PaymentInput,
 *   DONATION: Donation,
 *   APPOINTMENT: Appointment,
 *   IMAGE_CHOICE: ImageChoice,
 * };
 *
 * function ContactForm({ formServiceConfig }) {
 *   return (
 *     <Form.Root formServiceConfig={formServiceConfig}>
 *       <Form.Loading className="flex justify-center p-4" />
 *       <Form.LoadingError className="text-destructive px-4 py-3 rounded mb-4" />
 *       <Form.Fields fieldMap={FIELD_MAP} />
 *       <Form.Error className="text-destructive p-4 rounded-lg mb-4" />
 *       <Form.Submitted className="text-green-500 p-4 rounded-lg mb-4" />
 *     </Form.Root>
 *   );
 * }
 * ```
 *
 * @example
 * ```tsx
 * // Creating custom field components - ALL field components MUST use Form.Field
 * // This example shows the REQUIRED structure for a TEXT_INPUT component
 * import { Form, type TextInputProps } from '@wix/headless-forms/react';
 *
 * // ✅ REQUIRED: All field components must wrap their content with Form.Field
 * const TextInput = (props: TextInputProps) => {
 *   const { id, value, onChange, label, error, required, ...inputProps } = props;
 *
 *   // Form.Field provides automatic grid layout positioning
 *   return (
 *     <Form.Field id={id}>
 *       <Form.Field.Label>
 *         <label className="text-foreground font-paragraph">
 *           {label}
 *           {required && <span className="text-destructive ml-1">*</span>}
 *         </label>
 *       </Form.Field.Label>
 *       <Form.Field.Input
 *         description={error && <span className="text-destructive text-sm">{error}</span>}
 *       >
 *         <input
 *           type="text"
 *           value={value || ''}
 *           onChange={(e) => onChange(e.target.value)}
 *           className="bg-background border-foreground text-foreground"
 *           aria-invalid={!!error}
 *           {...inputProps}
 *         />
 *       </Form.Field.Input>
 *     </Form.Field>
 *   );
 * };
 *
 * const FIELD_MAP = {
 *   TEXT_INPUT: TextInput,
 *   // ... all other field components must also use Form.Field
 * };
 * ```
 */
export const Fields = React.forwardRef<HTMLDivElement, FieldsProps>(
  (props, ref) => {
    const [formValues, setFormValues] = useState<FormValues>({});
    const [formErrors, setFormErrors] = useState<FormError[]>([]);

    const handleFormChange = useCallback((values: FormValues) => {
      setFormValues(values);
    }, []);

    const handleFormValidate = useCallback((errors: FormError[]) => {
      setFormErrors(errors);
    }, []);

    return (
      <CoreFields>
        {({ form, submitForm }) => {
          if (!form) return null;

          return (
            <div ref={ref}>
              <FormViewer
                form={form}
                values={formValues}
                onChange={handleFormChange}
                errors={formErrors}
                onValidate={handleFormValidate}
                fields={props.fieldMap}
                submitForm={() => submitForm(formValues)}
              />
            </div>
          );
        }}
      </CoreFields>
    );
  },
);

/**
 * Context for sharing field data between Field container and its children
 */
interface FieldContextValue {
  id: string;
  layout: Layout;
  gridStyles: {
    container: React.CSSProperties;
    label: React.CSSProperties;
    input: React.CSSProperties;
  };
}

const FieldContext = React.createContext<FieldContextValue | null>(null);

/**
 * Hook to access field context
 */
function useFieldContext(): FieldContextValue {
  const context = React.useContext(FieldContext);
  if (!context) {
    throw new globalThis.Error(
      'Field components must be used within a Form.Field component',
    );
  }
  return context;
}

/**
 * Props for Field container component
 */
export interface FieldProps {
  /** The unique identifier for this field */
  id: string;
  /** Child components (Field.Label, Field.Input, etc.) */
  children: React.ReactNode;
  /** Whether to render as a child component */
  asChild?: boolean;
  /** CSS classes to apply to the root element */
  className?: string;
}

/**
 * Field component with sub-components
 */
interface FieldComponent
  extends React.ForwardRefExoticComponent<
    FieldProps & React.RefAttributes<HTMLDivElement>
  > {
  Label: typeof FieldLabel;
  Input: typeof FieldInput;
}

/**
 * Props for Field.Label component
 */
export interface FieldLabelProps {
  /** Label content to display */
  children: React.ReactNode;
  /** Whether to render as a child component */
  asChild?: boolean;
  /** CSS classes to apply to the label element */
  className?: string;
}

/**
 * Props for Field.Input component
 */
export interface FieldInputProps {
  /** Input element to render */
  children: React.ReactNode;
  /** Whether to render as a child component */
  asChild?: boolean;
  /** CSS classes to apply to the input element */
  className?: string;
  /** Description text to display below the input */
  description?: React.ReactNode;
}

/**
 * Container component for a form field with grid layout support.
 * Provides context to Field.Label and Field.Input child components.
 * Based on the default-field-layout functionality.
 *
 * @component
 * @example
 * ```tsx
 * import { Form } from '@wix/headless-forms/react';
 *
 * function FormFields() {
 *   return (
 *     <Form.Field id="username">
 *       <Form.Field.Label>
 *         <label className="text-foreground font-paragraph">Username</label>
 *       </Form.Field.Label>
 *       <Form.Field.Input description={<span className="text-secondary-foreground">Required</span>}>
 *         <input className="bg-background border-foreground text-foreground" />
 *       </Form.Field.Input>
 *     </Form.Field>
 *   );
 * }
 * ```
 */
const FieldRoot = React.forwardRef<HTMLDivElement, FieldProps>((props, ref) => {
  const { id, children, asChild, className, ...otherProps } = props;

  return (
    <CoreField id={id}>
      {(fieldData) => {
        const contextValue: FieldContextValue = {
          id,
          layout: fieldData.layout,
          gridStyles: fieldData.gridStyles,
        };

        return (
          <FieldContext.Provider value={contextValue}>
            <AsChildSlot
              ref={ref}
              asChild={asChild}
              className={className}
              style={fieldData.gridStyles.container}
              data-testid={TestIds.fieldRoot}
              customElement={children}
              customElementProps={{}}
              {...otherProps}
            >
              <div>{children}</div>
            </AsChildSlot>
          </FieldContext.Provider>
        );
      }}
    </CoreField>
  );
});

FieldRoot.displayName = 'Form.Field';

/**
 * Label component for a form field with automatic grid positioning.
 * Must be used within a Form.Field component.
 * Renders in the label row of the field's grid layout.
 *
 * @component
 * @example
 * ```tsx
 * import { Form } from '@wix/headless-forms/react';
 *
 * <Form.Field id="email">
 *   <Form.Field.Label>
 *     <label className="text-foreground font-paragraph">Email Address</label>
 *   </Form.Field.Label>
 *   <Form.Field.Input>
 *     <input type="email" className="bg-background border-foreground" />
 *   </Form.Field.Input>
 * </Form.Field>
 * ```
 */
export const FieldLabel = React.forwardRef<HTMLDivElement, FieldLabelProps>(
  (props, ref) => {
    const { children, asChild, className, ...otherProps } = props;
    const { gridStyles } = useFieldContext();

    return (
      <AsChildSlot
        ref={ref}
        asChild={asChild}
        className={className}
        style={gridStyles.label}
        data-testid={TestIds.fieldLabel}
        customElement={children}
        customElementProps={{}}
        {...otherProps}
      >
        <div>{children}</div>
      </AsChildSlot>
    );
  },
);

FieldLabel.displayName = 'Form.Field.Label';

/**
 * Input component for a form field with automatic grid positioning.
 * Must be used within a Form.Field component.
 * Renders in the input row of the field's grid layout with optional description.
 *
 * @component
 * @example
 * ```tsx
 * import { Form } from '@wix/headless-forms/react';
 *
 * <Form.Field id="password">
 *   <Form.Field.Label>
 *     <label className="text-foreground font-paragraph">Password</label>
 *   </Form.Field.Label>
 *   <Form.Field.Input description={<span className="text-secondary-foreground">Min 8 characters</span>}>
 *     <input type="password" className="bg-background border-foreground text-foreground" />
 *   </Form.Field.Input>
 * </Form.Field>
 * ```
 */
export const FieldInput = React.forwardRef<HTMLDivElement, FieldInputProps>(
  (props, ref) => {
    const { children, description, asChild, className, ...otherProps } = props;
    const { gridStyles } = useFieldContext();

    const content = (
      <>
        {children}
        {description}
      </>
    );

    return (
      <AsChildSlot
        ref={ref}
        asChild={asChild}
        className={className}
        style={gridStyles.input}
        data-testid={TestIds.fieldInput}
        customElement={asChild ? children : undefined}
        customElementProps={{}}
        {...otherProps}
      >
        <div>{content}</div>
      </AsChildSlot>
    );
  },
);

FieldInput.displayName = 'Form.Field.Input';

export const Field = FieldRoot as FieldComponent;
Field.Label = FieldLabel;
Field.Input = FieldInput;<|MERGE_RESOLUTION|>--- conflicted
+++ resolved
@@ -41,13 +41,9 @@
   Error as CoreError,
   Submitted as CoreSubmitted,
   Fields as CoreFields,
-<<<<<<< HEAD
   Field as CoreField,
   type Layout,
-} from './core/Form';
-=======
 } from './core/Form.js';
->>>>>>> edce8f61
 
 enum TestIds {
   formRoot = 'form-root',
