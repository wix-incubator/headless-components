import React, { useState, useCallback } from 'react';
import { AsChildChildren, AsChildSlot } from '@wix/headless-utils/react';
import {
  type FormValues,
  type FormError,
  useForm,
  FormProvider,
} from '@wix/form-public';
import {
  type CheckboxGroupProps,
  type CheckboxProps,
  type PhoneInputProps,
  type DateInputProps,
  type DatePickerProps,
  type DateTimeInputProps,
  type DropdownProps,
  type FileUploadProps,
  type MultilineAddressProps,
  type NumberInputProps,
  type RadioGroupProps,
  type RatingInputProps,
  type RichTextProps,
  type SignatureProps,
  type SubmitButtonProps,
  type TagsProps,
  type TextAreaProps,
  type TextInputProps,
  type TimeInputProps,
  type ProductListProps,
  type FixedPaymentProps,
  type PaymentInputProps,
  type DonationProps,
  type AppointmentProps,
  type ImageChoiceProps,
} from './types.js';

import { type FormServiceConfig } from '../services/form-service.js';
import {
  Root as CoreRoot,
  Loading as CoreLoading,
  LoadingError as CoreLoadingError,
  Error as CoreError,
  Submitted as CoreSubmitted,
  Fields as CoreFields,
  Field as CoreField,
} from './core/Form.js';
import { forms } from '@wix/forms';
import {
  FieldContext,
  useFieldContext,
  type FieldContextValue,
} from './context/FieldContext.js';
import {
  FieldLayoutProvider,
  useFieldLayout,
} from './context/FieldLayoutContext.js';

enum TestIds {
  formRoot = 'form-root',
  form = 'form',
  formLoading = 'form-loading',
  formLoadingError = 'form-loading-error',
  formError = 'form-error',
  formSubmitted = 'form-submitted',
  fieldRoot = 'field-root',
  fieldLabel = 'field-label',
  fieldInputWrapper = 'field-input-wrapper',
  fieldInput = 'field-input',
  fieldError = 'field-error',
}

/**
 * Props for the Form root component following the documented API
 */
export interface RootProps {
  children: React.ReactNode;
  /** Form service configuration */
  formServiceConfig: FormServiceConfig;
  /** Whether to render as a child component */
  asChild?: boolean;
  /** CSS classes to apply to the root element */
  className?: string;
}

/**
 * Root component that provides all necessary service contexts for a complete form experience.
 * This component sets up the Form service and provides context to child components.
 * Must be used as the top-level component for all form functionality.
 *
 * @component
 * @param {RootProps} props - The component props
 * @param {React.ReactNode} props.children - Child components that will have access to form context
 * @param {FormServiceConfig} props.formServiceConfig - Form service configuration object
 * @param {boolean} [props.asChild] - Whether to render as a child component
 * @param {string} [props.className] - CSS classes to apply to the root element
 * @example
 * ```tsx
 * import { Form } from '@wix/headless-forms/react';
 * import { loadFormServiceConfig } from '@wix/headless-forms/services';
 *
 * const FIELD_MAP = {
 *   TEXT_INPUT: TextInput,
 *   TEXT_AREA: TextArea,
 *   CHECKBOX: Checkbox,
 *   // ... other field components
 * };
 *
 * // Pattern 1: Pre-loaded form data (SSR/SSG)
 * function FormPage({ formServiceConfig }) {
 *   return (
 *     <Form.Root formServiceConfig={formServiceConfig}>
 *       <Form.Loading className="flex justify-center p-4" />
 *       <Form.LoadingError className="text-destructive px-4 py-3 rounded mb-4" />
 *       <Form.Fields fieldMap={FIELD_MAP} />
 *       <Form.Error className="text-destructive p-4 rounded-lg mb-4" />
 *       <Form.Submitted className="text-green-500 p-4 rounded-lg mb-4" />
 *     </Form.Root>
 *   );
 * }
 *
 * // Pattern 2: Lazy loading with formId (Client-side)
 * function DynamicFormPage({ formId }) {
 *   return (
 *     <Form.Root formServiceConfig={{ formId }}>
 *       <Form.Loading className="flex justify-center p-4" />
 *       <Form.LoadingError className="text-destructive px-4 py-3 rounded mb-4" />
 *       <Form.Fields fieldMap={FIELD_MAP} />
 *       <Form.Error className="text-destructive p-4 rounded-lg mb-4" />
 *       <Form.Submitted className="text-green-500 p-4 rounded-lg mb-4" />
 *     </Form.Root>
 *   );
 * }
 * ```
 */
export const Root = React.forwardRef<HTMLDivElement, RootProps>(
  (props, ref) => {
    const { children, formServiceConfig, asChild, ...otherProps } = props;

    return (
      <CoreRoot formServiceConfig={formServiceConfig}>
        <RootContent asChild={asChild} ref={ref} {...otherProps}>
          {children}
        </RootContent>
      </CoreRoot>
    );
  },
);

/**
 * Props for RootContent internal component
 */
interface RootContentProps {
  /** Whether to render as a child component */
  asChild?: boolean;
  /** Child components to render */
  children?: React.ReactNode;
  /** CSS classes to apply to the container */
  className?: string;
}

/**
 * Internal component to handle the Root content with service access.
 * This component wraps the children with the necessary div container and applies styling.
 *
 * @internal
 * @param {RootContentProps} props - Component props
 * @param {React.ReactNode} props.children - Child components to render
 * @param {string} [props.className] - CSS classes to apply to the container
 * @param {boolean} [props.asChild] - Whether to render as a child component
 * @returns {JSX.Element} The wrapped content
 */
const RootContent = React.forwardRef<HTMLDivElement, RootContentProps>(
  (props, ref) => {
    const { asChild, children, className, ...otherProps } = props;

    return (
      <AsChildSlot
        ref={ref}
        asChild={asChild}
        className={className}
        data-testid={TestIds.formRoot}
        customElement={children}
        customElementProps={{}}
        {...otherProps}
      >
        <div>{children}</div>
      </AsChildSlot>
    );
  },
);

/**
 * Props for Form Loading component
 */
export interface LoadingProps {
  /** Whether to render as a child component */
  asChild?: boolean;
  /** Content to display during loading state (can be a ReactNode) */
  children?: React.ReactNode;
  /** CSS classes to apply to the default element */
  className?: string;
}

/**
 * Component that renders content during loading state.
 * Only displays its children when the form is currently loading.
 *
 * @component
 * @param {LoadingProps} props - The component props
 * @param {boolean} [props.asChild] - Whether to render as a child component
 * @param {React.ReactNode} [props.children] - Content to display during loading state
 * @param {string} [props.className] - CSS classes to apply to the default element
 * @example
 * ```tsx
 * import { Form } from '@wix/headless-forms/react';
 *
 * // Default usage with className
 * function FormLoading() {
 *   return (
 *     <Form.Loading className="flex justify-center p-4" />
 *   );
 * }
 *
 * // Custom content
 * function CustomFormLoading() {
 *   return (
 *     <Form.Loading>
 *       <div className="flex justify-center items-center p-4">
 *         <div className="animate-spin rounded-full h-8 w-8 border-b-2 border-primary"></div>
 *         <span className="ml-2 text-foreground font-paragraph">Loading form...</span>
 *       </div>
 *     </Form.Loading>
 *   );
 * }
 *
 * // With asChild for custom components
 * function CustomFormLoadingAsChild() {
 *   return (
 *     <Form.Loading asChild>
 *       <div className="custom-loading-container">
 *         <div className="animate-spin rounded-full h-8 w-8 border-b-2 border-primary"></div>
 *         <span className="ml-2 text-foreground font-paragraph">Loading form...</span>
 *       </div>
 *     </Form.Loading>
 *   );
 * }
 * ```
 */
export const Loading = React.forwardRef<HTMLElement, LoadingProps>(
  (props, ref) => {
    const { asChild, children, className, ...otherProps } = props;

    return (
      <CoreLoading>
        {({ isLoading }) => {
          if (!isLoading) return null;

          return (
            <AsChildSlot
              data-testid={TestIds.formLoading}
              ref={ref}
              asChild={asChild}
              className={className}
              customElement={children}
              content="Loading form..."
              {...otherProps}
            >
              <div>Loading form...</div>
            </AsChildSlot>
          );
        }}
      </CoreLoading>
    );
  },
);

/**
 * Props for Form LoadingError component
 */
export interface LoadingErrorProps {
  /** Whether to render as a child component */
  asChild?: boolean;
  /** Content to display during error state (can be a ReactNode) */
  children?: React.ReactNode;
  /** CSS classes to apply to the default element */
  className?: string;
}

/**
 * Component that renders content when there's an error loading the form.
 * Only displays its children when an error has occurred.
 *
 * @component
 * @param {LoadingErrorProps} props - The component props
 * @param {boolean} [props.asChild] - Whether to render as a child component
 * @param {React.ReactNode} [props.children] - Content to display during error state
 * @param {string} [props.className] - CSS classes to apply to the default element
 * @example
 * ```tsx
 * import { Form } from '@wix/headless-forms/react';
 *
 * // Default usage with className
 * function FormLoadingError() {
 *   return (
 *     <Form.LoadingError className="text-destructive px-4 py-3 rounded mb-4" />
 *   );
 * }
 *
 * // Custom content
 * function CustomLoadingError() {
 *   return (
 *     <Form.LoadingError>
 *       <div className="bg-destructive/10 border border-destructive text-destructive px-4 py-3 rounded mb-4">
 *         <h3 className="font-heading text-lg">Error loading form</h3>
 *         <p className="font-paragraph">Something went wrong. Please try again.</p>
 *       </div>
 *     </Form.LoadingError>
 *   );
 * }
 *
 * // With asChild for custom components
 * function CustomLoadingErrorAsChild() {
 *   return (
 *     <Form.LoadingError asChild>
 *       {React.forwardRef<HTMLDivElement, { error: string | null; hasError: boolean }>(
 *         ({ error }, ref) => (
 *           <div ref={ref} className="custom-error-container">
 *             <h3 className="font-heading">Error Loading Form</h3>
 *             <p className="font-paragraph">{error}</p>
 *           </div>
 *         )
 *       )}
 *     </Form.LoadingError>
 *   );
 * }
 * ```
 */
export const LoadingError = React.forwardRef<HTMLElement, LoadingErrorProps>(
  (props, ref) => {
    const { asChild, children, className, ...otherProps } = props;

    return (
      <CoreLoadingError>
        {({ error, hasError }) => {
          if (!hasError) return null;

          const errorData = { error, hasError };

          return (
            <AsChildSlot
              ref={ref}
              asChild={asChild}
              className={className}
              data-testid={TestIds.formLoadingError}
              customElement={children}
              customElementProps={errorData}
              content={error}
              {...otherProps}
            >
              <div>{error}</div>
            </AsChildSlot>
          );
        }}
      </CoreLoadingError>
    );
  },
);

/**
 * Props for Form Error component
 */
export interface ErrorProps {
  /** Whether to render as a child component */
  asChild?: boolean;
  /** Content to display during submit error state (can be a ReactNode) */
  children?: React.ReactNode;
  /** CSS classes to apply to the default element */
  className?: string;
}

/**
 * Component that renders content when there's an error during form submission.
 * Only displays its children when a submission error has occurred.
 *
 * @component
 * @param {ErrorProps} props - The component props
 * @param {boolean} [props.asChild] - Whether to render as a child component
 * @param {React.ReactNode} [props.children] - Content to display during submit error state
 * @param {string} [props.className] - CSS classes to apply to the default element
 * @example
 * ```tsx
 * import { Form } from '@wix/headless-forms/react';
 *
 * // Default usage with className
 * function FormError() {
 *   return <Form.Error className="text-destructive p-4 rounded-lg mb-4" />;
 * }
 *
 * // Custom content
 * function CustomFormError() {
 *   return (
 *     <Form.Error>
 *       <div className="bg-destructive/10 border border-destructive text-destructive p-4 rounded-lg mb-4">
 *         <h3 className="font-heading text-lg">Submission Failed</h3>
 *         <p className="font-paragraph">Please check your input and try again.</p>
 *       </div>
 *     </Form.Error>
 *   );
 * }
 *
 * // With asChild for custom components
 * function CustomFormErrorAsChild() {
 *   return (
 *     <Form.Error asChild>
 *       {React.forwardRef<HTMLDivElement, { error: string | null; hasError: boolean }>(
 *         ({ error }, ref) => (
 *           <div ref={ref} className="custom-error-container">
 *             <h3 className="font-heading">Submission Failed</h3>
 *             <p className="font-paragraph">{error}</p>
 *           </div>
 *         )
 *       )}
 *     </Form.Error>
 *   );
 * }
 * ```
 */
export const Error = React.forwardRef<HTMLElement, ErrorProps>((props, ref) => {
  const { asChild, children, className, ...otherProps } = props;

  return (
    <CoreError>
      {({ error, hasError }) => {
        if (!hasError) return null;

        const errorData = { error, hasError };

        return (
          <AsChildSlot
            ref={ref}
            asChild={asChild}
            className={className}
            data-testid={TestIds.formError}
            customElement={children}
            customElementProps={errorData}
            content={error}
            {...otherProps}
          >
            <div className="text-destructive text-sm sm:text-base">{error}</div>
          </AsChildSlot>
        );
      }}
    </CoreError>
  );
});

/**
 * Props for Form Submitted component
 */
export interface SubmittedProps {
  /** Whether to render as a child component */
  asChild?: boolean;
  /** Content to display after successful submission (can be a ReactNode) */
  children?: React.ReactNode;
  /** CSS classes to apply to the default element */
  className?: string;
}

/**
 * Component that renders content after successful form submission.
 * Only displays its children when the form has been successfully submitted.
 *
 * @component
 * @param {SubmittedProps} props - The component props
 * @param {boolean} [props.asChild] - Whether to render as a child component
 * @param {React.ReactNode} [props.children] - Content to display after successful submission
 * @param {string} [props.className] - CSS classes to apply to the default element
 * @example
 * ```tsx
 * import { Form } from '@wix/headless-forms/react';
 *
 * // Default usage with className
 * function FormSubmitted() {
 *   return <Form.Submitted className="text-green-500 p-4 rounded-lg mb-4" />;
 * }
 *
 * // Custom content
 * function CustomFormSubmitted() {
 *   return (
 *     <Form.Submitted>
 *       <div className="bg-green-50 border border-green-200 text-green-800 p-6 rounded-lg mb-4">
 *         <h2 className="font-heading text-xl mb-2">Thank You!</h2>
 *         <p className="font-paragraph">Your form has been submitted successfully.</p>
 *       </div>
 *     </Form.Submitted>
 *   );
 * }
 *
 * // With asChild for custom components
 * function CustomFormSubmittedAsChild() {
 *   return (
 *     <Form.Submitted asChild>
 *       {React.forwardRef<HTMLDivElement, { isSubmitted: boolean; message: string }>(
 *         ({ message }, ref) => (
 *           <div ref={ref} className="custom-success-container">
 *             <h2 className="font-heading">Thank You!</h2>
 *             <p className="font-paragraph">{message}</p>
 *           </div>
 *         )
 *       )}
 *     </Form.Submitted>
 *   );
 * }
 * ```
 */
export const Submitted = React.forwardRef<HTMLElement, SubmittedProps>(
  (props, ref) => {
    const { asChild, children, className, ...otherProps } = props;

    return (
      <CoreSubmitted>
        {({ isSubmitted, message }) => {
          if (!isSubmitted) return null;

          const submittedData = { isSubmitted, message };

          return (
            <AsChildSlot
              ref={ref}
              asChild={asChild}
              className={className}
              data-testid={TestIds.formSubmitted}
              customElement={children}
              customElementProps={submittedData}
              content={message}
              {...otherProps}
            >
              <div className="text-green-500 text-sm sm:text-base">
                {message}
              </div>
            </AsChildSlot>
          );
        }}
      </CoreSubmitted>
    );
  },
);

/**
 * Mapping of form field types to their corresponding React components.
 *
 * ALL field components in this map MUST use Form.Field for proper
 * grid layout positioning.
 *
 * Each key represents a field type identifier that matches the field types defined
 * in the form configuration, and each value is a React component that will receive
 * the field's props and render the appropriate UI element.
 *
 * The field components must accept the corresponding props interface for their field type.
 * For example, TEXT_INPUT components should accept TextInputProps, CHECKBOX components
 * should accept CheckboxProps, etc.
 *
 * @interface FieldMap
 * @property {React.ComponentType<TextInputProps>} TEXT_INPUT - Component for single-line text input fields
 * @property {React.ComponentType<TextAreaProps>} TEXT_AREA - Component for multi-line text input fields
 * @property {React.ComponentType<PhoneInputProps>} PHONE_INPUT - Component for phone number input fields
 * @property {React.ComponentType<MultilineAddressProps>} MULTILINE_ADDRESS - Component for complex address input fields
 * @property {React.ComponentType<DateInputProps>} DATE_INPUT - Component for date input fields (day/month/year)
 * @property {React.ComponentType<DatePickerProps>} DATE_PICKER - Component for calendar-based date selection
 * @property {React.ComponentType<DateTimeInputProps>} DATE_TIME_INPUT - Component for combined date and time input
 * @property {React.ComponentType<FileUploadProps>} FILE_UPLOAD - Component for file upload fields
 * @property {React.ComponentType<NumberInputProps>} NUMBER_INPUT - Component for numerical input fields
 * @property {React.ComponentType<CheckboxProps>} CHECKBOX - Component for boolean checkbox fields
 * @property {React.ComponentType<SignatureProps>} SIGNATURE - Component for digital signature capture
 * @property {React.ComponentType<RatingInputProps>} RATING_INPUT - Component for 1-5 star rating input
 * @property {React.ComponentType<RadioGroupProps>} RADIO_GROUP - Component for single selection from multiple options
 * @property {React.ComponentType<CheckboxGroupProps>} CHECKBOX_GROUP - Component for multiple selection from multiple options
 * @property {React.ComponentType<DropdownProps>} DROPDOWN - Component for dropdown selection fields
 * @property {React.ComponentType<TagsProps>} TAGS - Component for tag-based selection fields
 * @property {React.ComponentType<TimeInputProps>} TIME_INPUT - Component for time-only input fields
 * @property {React.ComponentType<RichTextProps>} TEXT - Component for rich text display fields
 * @property {React.ComponentType<SubmitButtonProps>} SUBMIT_BUTTON - Component for form submission button
 * @property {React.ComponentType<ProductListProps>} PRODUCT_LIST - Component for product selection fields
 * @property {React.ComponentType<FixedPaymentProps>} FIXED_PAYMENT - Component for fixed payment amount display
 * @property {React.ComponentType<PaymentInputProps>} PAYMENT_INPUT - Component for custom payment amount input
 * @property {React.ComponentType<DonationProps>} DONATION - Component for donation amount selection
 * @property {React.ComponentType<AppointmentProps>} APPOINTMENT - Component for appointment scheduling
 * @property {React.ComponentType<ImageChoiceProps>} IMAGE_CHOICE - Component for image-based selection
 *
 * @example
 * ```tsx
 * const FIELD_MAP: FieldMap = {
 *   TEXT_INPUT: TextInput,
 *   TEXT_AREA: TextArea,
 *   PHONE_INPUT: PhoneInput,
 *   MULTILINE_ADDRESS: MultilineAddress,
 *   DATE_INPUT: DateInput,
 *   DATE_PICKER: DatePicker,
 *   DATE_TIME_INPUT: DateTimeInput,
 *   FILE_UPLOAD: FileUpload,
 *   NUMBER_INPUT: NumberInput,
 *   CHECKBOX: Checkbox,
 *   SIGNATURE: Signature,
 *   RATING_INPUT: RatingInput,
 *   RADIO_GROUP: RadioGroup,
 *   CHECKBOX_GROUP: CheckboxGroup,
 *   DROPDOWN: Dropdown,
 *   TAGS: Tags,
 *   TIME_INPUT: TimeInput,
 *   TEXT: RichText,
 *   SUBMIT_BUTTON: SubmitButton,
 *   PRODUCT_LIST: ProductList,
 *   FIXED_PAYMENT: FixedPayment,
 *   PAYMENT_INPUT: PaymentInput,
 *   DONATION: Donation,
 *   APPOINTMENT: Appointment,
 *   IMAGE_CHOICE: ImageChoice,
 * };
 * ```
 */
export interface FieldMap {
  TEXT_INPUT: React.ComponentType<TextInputProps>;
  TEXT_AREA: React.ComponentType<TextAreaProps>;
  PHONE_INPUT: React.ComponentType<PhoneInputProps>;
  MULTILINE_ADDRESS: React.ComponentType<MultilineAddressProps>;
  DATE_INPUT: React.ComponentType<DateInputProps>;
  DATE_PICKER: React.ComponentType<DatePickerProps>;
  DATE_TIME_INPUT: React.ComponentType<DateTimeInputProps>;
  FILE_UPLOAD: React.ComponentType<FileUploadProps>;
  NUMBER_INPUT: React.ComponentType<NumberInputProps>;
  CHECKBOX: React.ComponentType<CheckboxProps>;
  SIGNATURE: React.ComponentType<SignatureProps>;
  RATING_INPUT: React.ComponentType<RatingInputProps>;
  RADIO_GROUP: React.ComponentType<RadioGroupProps>;
  CHECKBOX_GROUP: React.ComponentType<CheckboxGroupProps>;
  DROPDOWN: React.ComponentType<DropdownProps>;
  TAGS: React.ComponentType<TagsProps>;
  TIME_INPUT: React.ComponentType<TimeInputProps>;
  TEXT: React.ComponentType<RichTextProps>;
  SUBMIT_BUTTON: React.ComponentType<SubmitButtonProps>;
  PRODUCT_LIST: React.ComponentType<ProductListProps>;
  FIXED_PAYMENT: React.ComponentType<FixedPaymentProps>;
  PAYMENT_INPUT: React.ComponentType<PaymentInputProps>;
  DONATION: React.ComponentType<DonationProps>;
  APPOINTMENT: React.ComponentType<AppointmentProps>;
  IMAGE_CHOICE: React.ComponentType<ImageChoiceProps>;
}

/**
 * Props for the Form Fields component.
 *
 * @interface FieldsProps
 * @property {FieldMap} fieldMap - A mapping of field types to their corresponding React components
 * @property {string} rowGapClassname - CSS class name for gap between rows
 * @property {string} columnGapClassname - CSS class name for gap between columns
 * @example
 * ```tsx
 * const FIELD_MAP = {
 *   TEXT_INPUT: TextInput,
 *   TEXT_AREA: TextArea,
 *   NUMBER_INPUT: NumberInput,
 *   CHECKBOX: Checkbox,
 *   RADIO_GROUP: RadioGroup,
 *   CHECKBOX_GROUP: CheckboxGroup,
 *   DROPDOWN: Dropdown,
 *   // ... remaining field components
 * };
 *
 * <Form.Fields fieldMap={FIELD_MAP} rowGapClassname="gap-y-4" columnGapClassname="gap-x-2" />
 * ```
 */
interface FieldsProps {
  fieldMap: FieldMap;
  rowGapClassname: string;
  columnGapClassname: string;
}

/**
 * Fields component for rendering a form with custom field renderers.
 * This component handles the rendering of form fields based on the provided fieldMap.
 * Must be used within Form.Root to access form context.
 *
 * @component
 * @param {FieldsProps} props - Component props
 * @param {FieldMap} props.fieldMap - A mapping of field types to their corresponding React components
 * @param {string} props.rowGapClassname - CSS class name for gap between rows
 * @param {string} props.columnGapClassname - CSS class name for gap between columns
 * @example
 * ```tsx
 * import { Form } from '@wix/headless-forms/react';
 * import { TextInput, TextArea, Checkbox } from './field-components';
 *
 * const FIELD_MAP = {
 *   TEXT_INPUT: TextInput,
 *   TEXT_AREA: TextArea,
 *   CHECKBOX: Checkbox,
 *   NUMBER_INPUT: NumberInput,
 *   // ... remaining field components
 * };
 *
 * function ContactForm({ formServiceConfig }) {
 *   return (
 *     <Form.Root formServiceConfig={formServiceConfig}>
 *       <Form.Loading className="flex justify-center p-4" />
 *       <Form.LoadingError className="text-destructive px-4 py-3 rounded mb-4" />
 *       <Form.Fields
 *         fieldMap={FIELD_MAP}
 *         rowGapClassname="gap-y-4"
 *         columnGapClassname="gap-x-2"
 *       />
 *     </Form.Root>
 *   );
 * }
 * ```
 */

/**
 * Fields component for rendering a form with custom field renderers.
 * It maps each field type from the form configuration to its corresponding React component
 * and renders them in the order and layout defined by the form structure.
 *
 * The component automatically handles:
 * - Field validation and error display
 * - Form state management
 * - Field value updates
 * - Grid layout with configurable row and column gaps
 *
 * Must be used within Form.Root to access form context.
 *
 * @component
 * @param {FieldsProps} props - The component props
 * @param {FieldMap} props.fieldMap - A mapping of field types to their corresponding React components. Each key represents a field type (e.g., 'TEXT_INPUT', 'CHECKBOX') and the value is the React component that should render that field type.
 * @param {string} props.rowGapClassname - CSS class name for gap between form rows
 * @param {string} props.columnGapClassname - CSS class name for gap between form columns
 *
 * @example
 * ```tsx
 * import { Form } from '@wix/headless-forms/react';
 * import { loadFormServiceConfig } from '@wix/headless-forms/services';
 * import {
 *   TextInput,
 *   TextArea,
 *   PhoneInput,
 *   MultilineAddress,
 *   DateInput,
 *   DatePicker,
 *   DateTimeInput,
 *   FileUpload,
 *   NumberInput,
 *   Checkbox,
 *   Signature,
 *   RatingInput,
 *   RadioGroup,
 *   CheckboxGroup,
 *   Dropdown,
 *   Tags,
 *   TimeInput,
 *   RichText,
 *   SubmitButton,
 *   ProductList,
 *   FixedPayment,
 *   PaymentInput,
 *   Donation,
 *   Appointment,
 *   ImageChoice
 * } from './components';
 *
 * // Define your field mapping - this tells the Fields component which React component to use for each field type
 * const FIELD_MAP = {
 *   TEXT_INPUT: TextInput,
 *   TEXT_AREA: TextArea,
 *   PHONE_INPUT: PhoneInput,
 *   MULTILINE_ADDRESS: MultilineAddress,
 *   DATE_INPUT: DateInput,
 *   DATE_PICKER: DatePicker,
 *   DATE_TIME_INPUT: DateTimeInput,
 *   FILE_UPLOAD: FileUpload,
 *   NUMBER_INPUT: NumberInput,
 *   CHECKBOX: Checkbox,
 *   SIGNATURE: Signature,
 *   RATING_INPUT: RatingInput,
 *   RADIO_GROUP: RadioGroup,
 *   CHECKBOX_GROUP: CheckboxGroup,
 *   DROPDOWN: Dropdown,
 *   TAGS: Tags,
 *   TIME_INPUT: TimeInput,
 *   TEXT: RichText,
 *   SUBMIT_BUTTON: SubmitButton,
 *   PRODUCT_LIST: ProductList,
 *   FIXED_PAYMENT: FixedPayment,
 *   PAYMENT_INPUT: PaymentInput,
 *   DONATION: Donation,
 *   APPOINTMENT: Appointment,
 *   IMAGE_CHOICE: ImageChoice,
 * };
 *
 * function ContactForm({ formServiceConfig }) {
 *   return (
 *     <Form.Root formServiceConfig={formServiceConfig}>
 *       <Form.Loading className="flex justify-center p-4" />
 *       <Form.LoadingError className="text-destructive px-4 py-3 rounded mb-4" />
 *       <Form.Fields
 *         fieldMap={FIELD_MAP}
 *         rowGapClassname="gap-y-4"
 *         columnGapClassname="gap-x-2"
 *       />
 *       <Form.Error className="text-destructive p-4 rounded-lg mb-4" />
 *       <Form.Submitted className="text-green-500 p-4 rounded-lg mb-4" />
 *     </Form.Root>
 *   );
 * }
 * ```
 *
 * @example
 * ```tsx
 * // Creating custom field components - ALL field components MUST use Form.Field
 * // This example shows the REQUIRED structure for a TEXT_INPUT component
 * import { Form, type TextInputProps } from '@wix/headless-forms/react';
 *
 * const TextInput = (props: TextInputProps) => {
 *   const { id, value, onChange, label, error, required, ...inputProps } = props;
 *
 *   // Form.Field provides automatic grid layout positioning
 *   return (
 *     <Form.Field id={id}>
 *       <Form.Field.Label>
 *         <label className="text-foreground font-paragraph">
 *           {label}
 *           {required && <span className="text-destructive ml-1">*</span>}
 *         </label>
 *       </Form.Field.Label>
 *       <Form.Field.Input
 *         description={error && <span className="text-destructive text-sm">{error}</span>}
 *       >
 *         <input
 *           type="text"
 *           value={value || ''}
 *           onChange={(e) => onChange(e.target.value)}
 *           className="bg-background border-foreground text-foreground"
 *           aria-invalid={!!error}
 *           {...inputProps}
 *         />
 *       </Form.Field.Input>
 *     </Form.Field>
 *   );
 * };
 *
 * const FIELD_MAP = {
 *   TEXT_INPUT: TextInput,
 *   // ... all other field components must also use Form.Field
 * };
 * ```
 */
export const Fields = React.forwardRef<HTMLDivElement, FieldsProps>(
  (props, ref) => {
    const [formValues, setFormValues] = useState<FormValues>({});
    const [formErrors, setFormErrors] = useState<FormError[]>([]);

    const handleFormChange = useCallback((values: FormValues) => {
      setFormValues(values);
    }, []);

    const handleFormValidate = useCallback((errors: FormError[]) => {
      setFormErrors(errors);
    }, []);

    return (
      <CoreFields>
        {({ form, submitForm }) => {
          if (!form) return null;

          return (
            <div ref={ref}>
              <FormProvider currency={'USD' as any} locale={'en'}>
                <FieldsWithForm
                  form={form}
                  values={formValues}
                  onChange={handleFormChange}
                  errors={formErrors}
                  onValidate={handleFormValidate}
                  fields={props.fieldMap}
                  submitForm={() => submitForm(formValues)}
                  rowGapClassname={props.rowGapClassname}
                  columnGapClassname={props.columnGapClassname}
                />
              </FormProvider>
            </div>
          );
        }}
      </CoreFields>
    );
  },
);

const FieldsWithForm = ({
  form,
  submitForm,
  values,
  onChange,
  errors,
  onValidate,
  fields: fieldMap,
  rowGapClassname,
  columnGapClassname,
}: {
  form: forms.Form;
  submitForm: () => void;
  values: FormValues;
  onChange: (values: FormValues) => void;
  errors: FormError[];
  onValidate: (errors: FormError[]) => void;
  fields: FieldMap;
  rowGapClassname: string;
  columnGapClassname: string;
}) => {
  const formData = useForm({
    form,
    values,
    errors,
    onChange,
    onValidate,
    submitForm,
    fieldMap,
  });

  if (!formData) return null;
  const { columnCount, fieldElements, fieldsLayout } = formData;

  return (
    // TODO: use readOnly, isDisabled
    // TODO: step title a11y support
    // TODO: mobile support?
<<<<<<< HEAD
    // <FieldsPropsProvider value={undefined}>
      <FieldLayoutProvider value={fieldsLayout}>
        <form onSubmit={(e) => e.preventDefault()}>
          <fieldset
            style={{ display: 'flex', flexDirection: 'column' }}
            className={rowGapClassname}
          >
            {fieldElements.map((rowElements, index) => {
              return (
                <div
                  key={index}
                  style={{
                    display: 'grid',
                    width: '100%',
                    gridTemplateColumns: `repeat(${columnCount}, 1fr)`,
                    gridAutoRows: 'minmax(min-content, max-content)',
                  }}
                  className={columnGapClassname}
                >
                  {rowElements}
                </div>
              );
            })}
          </fieldset>
        </form>
      </FieldLayoutProvider>
    // </FieldsPropsProvider>
=======
    <FieldLayoutProvider value={fieldsLayout}>
      <form onSubmit={(e) => e.preventDefault()}>
        <fieldset
          style={{ display: 'flex', flexDirection: 'column' }}
          className={rowGapClassname}
        >
          {fieldElements.map((rowElements, index) => {
            return (
              <div
                key={index}
                style={{
                  display: 'grid',
                  width: '100%',
                  gridTemplateColumns: `repeat(${columnCount}, 1fr)`,
                  gridAutoRows: 'minmax(min-content, max-content)',
                }}
                className={columnGapClassname}
              >
                {rowElements}
              </div>
            );
          })}
        </fieldset>
      </form>
    </FieldLayoutProvider>
>>>>>>> ab142c25
  );
};

/**
 * Props for Field container component
 */
export interface FieldProps {
  /** The unique identifier for this field */
  id: string;
  /** Child components (Field.Label, Field.Input, etc.) */
  children: React.ReactNode;
  /** Whether to render as a child component */
  asChild?: boolean;
  /** CSS classes to apply to the root element */
  className?: string;
}

/**
 * Field component with sub-components
 */
interface FieldComponent
  extends React.ForwardRefExoticComponent<
    FieldProps & React.RefAttributes<HTMLDivElement>
  > {
  Label: typeof FieldLabel;
  InputWrapper: typeof FieldInputWrapper;
  Input: typeof FieldInput;
  Error: typeof FieldError;
}

/**
 * Props for Field.Label component
 */
export interface FieldLabelProps {
  /** Label content to display */
  children: React.ReactNode;
  /** Whether to render as a child component */
  asChild?: boolean;
  /** CSS classes to apply to the label element */
  className?: string;
}

/**
<<<<<<< HEAD
 * Props for Field.Label.Required component
 */
export interface FieldLabelRequiredProps {
  /** Whether to show the required indicator */
  required?: boolean;
  /** Custom content to display (defaults to red asterisk) */
  children?: React.ReactNode;
  /** Whether to render as a child component */
  asChild?: boolean;
  /** CSS classes to apply to the required indicator */
  className?: string;
}

/**
=======
>>>>>>> ab142c25
 * Props for Field.InputWrapper component
 */
export interface FieldInputWrapperProps {
  /** Child components (typically Field.Input and Field.Error) */
  children: React.ReactNode;
  /** Whether to render as a child component */
  asChild?: boolean;
  /** CSS classes to apply to the wrapper element */
  className?: string;
}

/**
 * Props for Field.Input component
 */
export interface FieldInputProps {
  /** Input element to render */
  children: React.ReactNode;
  /** Whether to render as a child component */
  asChild?: boolean;
  /** CSS classes to apply to the input element */
  className?: string;
  /** Description text to display below the input */
  description?: React.ReactNode;
}

/**
 * Render props for Field.Error component
 */
export interface FieldErrorRenderProps {
  /** The error type */
  type: FormError['errorType'];
  /** The error message */
  message: string;
}

/**
 * Props for Field.Error component
 */
export interface FieldErrorProps {
<<<<<<< HEAD
  /** Error message content to display, or a render function that receives error details */
  children:
    | React.ReactNode
    | AsChildChildren<{ type: FormError['errorType']; message: string }>;
=======
>>>>>>> ab142c25
  /** Whether to render as a child component */
  asChild?: boolean;
  /** CSS classes to apply to the error element */
  className?: string;
<<<<<<< HEAD
  /** The path of the error */
  path?: string;
=======
  /** The error message */
  errorMessage?: string;
  /** Child components to render */
  children?: React.ReactNode;
>>>>>>> ab142c25
}

/**
 * Container component for a form field with grid layout support.
 * Provides context to Field.Label, Field.InputWrapper, Field.Input, and Field.Error child components.
 * Based on the default-field-layout functionality.
 *
 * @component
 * @example
 * ```tsx
 * import { Form } from '@wix/headless-forms/react';
 *
 * function FormFields() {
 *   return (
 *     <Form.Field id="username">
 *       <Form.Field.Label>
 *         <label className="text-foreground font-paragraph">Username</label>
 *       </Form.Field.Label>
 *       <Form.Field.InputWrapper>
 *         <Form.Field.Input description={<span className="text-secondary-foreground">Required</span>}>
 *           <input className="bg-background border-foreground text-foreground" />
 *         </Form.Field.Input>
 *         <Form.Field.Error>
 *           <span className="text-destructive text-sm font-paragraph">Username is required</span>
 *         </Form.Field.Error>
 *       </Form.Field.InputWrapper>
 *     </Form.Field>
 *   );
 * }
 * ```
 */
const FieldRoot = React.forwardRef<HTMLDivElement, FieldProps>((props, ref) => {
  const { id, children, asChild, className, ...otherProps } = props;

  const layout = useFieldLayout(id);

  if (!layout) {
    return null;
  }

  return (
    <CoreField id={id} layout={layout}>
      {(fieldData) => {
        const contextValue: FieldContextValue = {
          id,
          layout: fieldData.layout,
          gridStyles: fieldData.gridStyles,
        };

        return (
          <FieldContext.Provider value={contextValue}>
            <AsChildSlot
              ref={ref}
              asChild={asChild}
              className={className}
              data-testid={TestIds.fieldRoot}
              customElement={children}
              customElementProps={{}}
              {...otherProps}
            >
              {children}
            </AsChildSlot>
          </FieldContext.Provider>
        );
      }}
    </CoreField>
  );
});

FieldRoot.displayName = 'Form.Field';

/**
 * Label component for a form field with automatic grid positioning.
 * Must be used within a Form.Field component.
 * Renders in the label row of the field's grid layout.
 *
 * @component
 * @example
 * ```tsx
 * import { Form } from '@wix/headless-forms/react';
 *
 * <Form.Field id="email">
 *   <Form.Field.Label>
 *     <label className="text-foreground font-paragraph">
 *       Email Address
 *       <Form.Field.Label.Required required={true} />
 *     </label>
 *   </Form.Field.Label>
 *   <Form.Field.InputWrapper>
 *     <Form.Field.Input>
 *       <input type="email" className="bg-background border-foreground text-foreground" />
 *     </Form.Field.Input>
 *   </Form.Field.InputWrapper>
 * </Form.Field>
 * ```
 */
const FieldLabelRoot = React.forwardRef<HTMLDivElement, FieldLabelProps>(
  (props, ref) => {
    const { children, asChild, className, ...otherProps } = props;
    const { gridStyles } = useFieldContext();

    return (
      <AsChildSlot
        ref={ref}
        asChild={asChild}
        className={className}
        style={gridStyles.label}
        data-testid={TestIds.fieldLabel}
        customElement={children}
        customElementProps={{}}
        {...otherProps}
      >
        <div>{children}</div>
      </AsChildSlot>
    );
  },
);

FieldLabelRoot.displayName = 'Form.Field.Label';

/**
<<<<<<< HEAD
 * Required indicator component for form field labels.
 * Must be used within a Form.Field.Label component.
 *
 * @component
 * @example
 * ```tsx
 * import { Form } from '@wix/headless-forms/react';
 *
 * // Basic usage with required prop
 * <Form.Field.Label>
 *   <label className="text-foreground font-paragraph">
 *     Email Address
 *     <Form.Field.Label.Required  />
 *   </label>
 * </Form.Field.Label>
 *
 * // Custom styling
 * <Form.Field.Label>
 *   <label className="text-foreground font-paragraph">
 *     Username
 *     <Form.Field.Label.Required required={true} className="text-destructive ml-2" />
 *   </label>
 * </Form.Field.Label>
 */
export const FieldLabelRequired = React.forwardRef<
  HTMLSpanElement,
  FieldLabelRequiredProps
>((props, ref) => {
  const {
    required = false,
    children,
    asChild,
    className,
    ...otherProps
  } = props;
  const requiredIndicator: 'asterisk' | 'text' | 'none' = 'asterisk';

  // @ts-expect-error
  if (!required || requiredIndicator === 'none') return null;

  return (
    <AsChildSlot
      ref={ref}
      asChild={asChild}
      className={className}
      customElement={children}
      {...otherProps}
    >
      <span>
        {requiredIndicator === 'asterisk'
          ? '*'
          : requiredIndicator === 'text'
            ? '(Required)'
            : null}
      </span>
    </AsChildSlot>
  );
});

FieldLabelRequired.displayName = 'Form.Field.Label.Required';

interface FieldLabelComponent
  extends React.ForwardRefExoticComponent<
    FieldLabelProps & React.RefAttributes<HTMLDivElement>
  > {
  Required: typeof FieldLabelRequired;
}

export const FieldLabel = FieldLabelRoot as FieldLabelComponent;
FieldLabel.Required = FieldLabelRequired;

/**
=======
>>>>>>> ab142c25
 * InputWrapper component that wraps input and error elements with grid positioning.
 * Must be used within a Form.Field component.
 * This wrapper applies the grid positioning styles to contain both the input and error.
 *
 * @component
 * @example
 * ```tsx
 * import { Form } from '@wix/headless-forms/react';
 *
 * <Form.Field id="email">
 *   <Form.Field.Label>
 *     <label className="text-foreground font-paragraph">Email Address</label>
 *   </Form.Field.Label>
 *   <Form.Field.InputWrapper>
 *     <Form.Field.Input>
 *       <input type="email" className="bg-background border-foreground text-foreground" />
 *     </Form.Field.Input>
 *     <Form.Field.Error>
 *       <span className="text-destructive text-sm font-paragraph">Please enter a valid email</span>
 *     </Form.Field.Error>
 *   </Form.Field.InputWrapper>
 * </Form.Field>
 * ```
 */
export const FieldInputWrapper = React.forwardRef<
  HTMLDivElement,
  FieldInputWrapperProps
>((props, ref) => {
  const { children, asChild, className, ...otherProps } = props;
  const { gridStyles } = useFieldContext();

  return (
    <AsChildSlot
      ref={ref}
      asChild={asChild}
      className={className}
      style={gridStyles.input}
      data-testid={TestIds.fieldInputWrapper}
      customElement={children}
      customElementProps={{}}
      {...otherProps}
    >
      <div>{children}</div>
    </AsChildSlot>
  );
});

FieldInputWrapper.displayName = 'Form.Field.InputWrapper';

/**
 * Input component for a form field.
 * Must be used within a Form.Field.InputWrapper component.
 * Renders the actual input element without grid positioning.
 *
 * @component
 * @example
 * ```tsx
 * import { Form } from '@wix/headless-forms/react';
 *
 * <Form.Field id="password">
 *   <Form.Field.Label>
 *     <label className="text-foreground font-paragraph">Password</label>
 *   </Form.Field.Label>
 *   <Form.Field.InputWrapper>
 *     <Form.Field.Input description={<span className="text-secondary-foreground">Min 8 characters</span>}>
 *       <input type="password" className="bg-background border-foreground text-foreground" />
 *     </Form.Field.Input>
 *   </Form.Field.InputWrapper>
 * </Form.Field>
 * ```
 */
export const FieldInput = React.forwardRef<HTMLDivElement, FieldInputProps>(
  (props, ref) => {
    const { children, description, asChild, className, ...otherProps } = props;

    return (
      <AsChildSlot
        ref={ref}
        asChild={asChild}
        className={className}
        data-testid={TestIds.fieldInput}
        customElement={children}
        customElementProps={{}}
        {...otherProps}
      >
        <div>{children}</div>
      </AsChildSlot>
    );
  },
);

FieldInput.displayName = 'Form.Field.Input';

/**
 * Error component for displaying field-level validation errors.
 * Must be used within a Form.Field.InputWrapper component.
<<<<<<< HEAD
 * Renders error messages that flow naturally after the input field.
=======
>>>>>>> ab142c25
 * Only renders when there is an error for the current field.
 *
 * @component
 * @example
 * ```tsx
 * import { Form } from '@wix/headless-forms/react';
 *
 * <Form.Field id="email">
 *   <Form.Field.Label>
 *     <label className="text-foreground font-paragraph">Email Address</label>
 *   </Form.Field.Label>
 *   <Form.Field.InputWrapper>
 *     <Form.Field.Input>
 *       <input type="email" className="bg-background border-foreground text-foreground" />
 *     </Form.Field.Input>
 *     <Form.Field.Error path="email">
 *       <span className="text-destructive text-sm font-paragraph">Please enter a valid email address</span>
 *     </Form.Field.Error>
 *   </Form.Field.InputWrapper>
 * </Form.Field>
<<<<<<< HEAD
 *
 * // Render prop pattern for dynamic error messages
 * <Form.Field id="username">
 *   <Form.Field.Label>
 *     <label className="text-foreground font-paragraph">Username</label>
 *   </Form.Field.Label>
 *   <Form.Field.InputWrapper>
 *     <Form.Field.Input>
 *       <input className="bg-background border-foreground text-foreground" />
 *     </Form.Field.Input>
 *     <Form.Field.Error path="username">
 *       {({ type, message }) => {
 *         if (type === 'required') {
 *           return <span className="text-destructive text-sm font-paragraph">This field is required</span>;
 *         }
 *         return <span className="text-destructive text-sm font-paragraph">{message}</span>;
 *       }}
 *     </Form.Field.Error>
 *   </Form.Field.InputWrapper>
 * </Form.Field>
=======
>>>>>>> ab142c25
 * ```
 */
export const FieldError = React.forwardRef<HTMLDivElement, FieldErrorProps>(
  (props, ref) => {
<<<<<<< HEAD
    const { children, asChild, className, ...otherProps } = props;

    return (
      <AsChildSlot
        ref={ref}
        asChild={asChild}
        className={className}
        data-testid={TestIds.fieldError}
        customElement={children}
        {...otherProps}
      >
        {children}
=======
    const { errorMessage, asChild, className, children, ...otherProps } = props;

    if (!errorMessage && !children) return null;

    return (
      <AsChildSlot
        data-testid={TestIds.fieldError}
        ref={ref}
        asChild={asChild}
        className={className}
        {...otherProps}
      >
        {children || errorMessage}
>>>>>>> ab142c25
      </AsChildSlot>
    );
  },
);

FieldError.displayName = 'Form.Field.Error';

export const Field = FieldRoot as FieldComponent;
Field.Label = FieldLabel;
Field.InputWrapper = FieldInputWrapper;
Field.Input = FieldInput;
Field.Error = FieldError;<|MERGE_RESOLUTION|>--- conflicted
+++ resolved
@@ -1,5 +1,5 @@
 import React, { useState, useCallback } from 'react';
-import { AsChildChildren, AsChildSlot } from '@wix/headless-utils/react';
+import { AsChildSlot } from '@wix/headless-utils/react';
 import {
   type FormValues,
   type FormError,
@@ -930,7 +930,6 @@
     // TODO: use readOnly, isDisabled
     // TODO: step title a11y support
     // TODO: mobile support?
-<<<<<<< HEAD
     // <FieldsPropsProvider value={undefined}>
       <FieldLayoutProvider value={fieldsLayout}>
         <form onSubmit={(e) => e.preventDefault()}>
@@ -958,33 +957,6 @@
         </form>
       </FieldLayoutProvider>
     // </FieldsPropsProvider>
-=======
-    <FieldLayoutProvider value={fieldsLayout}>
-      <form onSubmit={(e) => e.preventDefault()}>
-        <fieldset
-          style={{ display: 'flex', flexDirection: 'column' }}
-          className={rowGapClassname}
-        >
-          {fieldElements.map((rowElements, index) => {
-            return (
-              <div
-                key={index}
-                style={{
-                  display: 'grid',
-                  width: '100%',
-                  gridTemplateColumns: `repeat(${columnCount}, 1fr)`,
-                  gridAutoRows: 'minmax(min-content, max-content)',
-                }}
-                className={columnGapClassname}
-              >
-                {rowElements}
-              </div>
-            );
-          })}
-        </fieldset>
-      </form>
-    </FieldLayoutProvider>
->>>>>>> ab142c25
   );
 };
 
@@ -1027,26 +999,6 @@
   className?: string;
 }
 
-/**
-<<<<<<< HEAD
- * Props for Field.Label.Required component
- */
-export interface FieldLabelRequiredProps {
-  /** Whether to show the required indicator */
-  required?: boolean;
-  /** Custom content to display (defaults to red asterisk) */
-  children?: React.ReactNode;
-  /** Whether to render as a child component */
-  asChild?: boolean;
-  /** CSS classes to apply to the required indicator */
-  className?: string;
-}
-
-/**
-=======
->>>>>>> ab142c25
- * Props for Field.InputWrapper component
- */
 export interface FieldInputWrapperProps {
   /** Child components (typically Field.Input and Field.Error) */
   children: React.ReactNode;
@@ -1084,26 +1036,14 @@
  * Props for Field.Error component
  */
 export interface FieldErrorProps {
-<<<<<<< HEAD
-  /** Error message content to display, or a render function that receives error details */
-  children:
-    | React.ReactNode
-    | AsChildChildren<{ type: FormError['errorType']; message: string }>;
-=======
->>>>>>> ab142c25
   /** Whether to render as a child component */
   asChild?: boolean;
   /** CSS classes to apply to the error element */
   className?: string;
-<<<<<<< HEAD
-  /** The path of the error */
-  path?: string;
-=======
   /** The error message */
   errorMessage?: string;
   /** Child components to render */
   children?: React.ReactNode;
->>>>>>> ab142c25
 }
 
 /**
@@ -1225,7 +1165,20 @@
 FieldLabelRoot.displayName = 'Form.Field.Label';
 
 /**
-<<<<<<< HEAD
+ * Props for Field.Label.Required component
+ */
+export interface FieldLabelRequiredProps {
+  /** Whether to show the required indicator */
+  required?: boolean;
+  /** Custom content to display (defaults to red asterisk) */
+  children?: React.ReactNode;
+  /** Whether to render as a child component */
+  asChild?: boolean;
+  /** CSS classes to apply to the required indicator */
+  className?: string;
+}
+
+/**
  * Required indicator component for form field labels.
  * Must be used within a Form.Field.Label component.
  *
@@ -1298,8 +1251,6 @@
 FieldLabel.Required = FieldLabelRequired;
 
 /**
-=======
->>>>>>> ab142c25
  * InputWrapper component that wraps input and error elements with grid positioning.
  * Must be used within a Form.Field component.
  * This wrapper applies the grid positioning styles to contain both the input and error.
@@ -1396,10 +1347,6 @@
 /**
  * Error component for displaying field-level validation errors.
  * Must be used within a Form.Field.InputWrapper component.
-<<<<<<< HEAD
- * Renders error messages that flow naturally after the input field.
-=======
->>>>>>> ab142c25
  * Only renders when there is an error for the current field.
  *
  * @component
@@ -1420,47 +1367,10 @@
  *     </Form.Field.Error>
  *   </Form.Field.InputWrapper>
  * </Form.Field>
-<<<<<<< HEAD
- *
- * // Render prop pattern for dynamic error messages
- * <Form.Field id="username">
- *   <Form.Field.Label>
- *     <label className="text-foreground font-paragraph">Username</label>
- *   </Form.Field.Label>
- *   <Form.Field.InputWrapper>
- *     <Form.Field.Input>
- *       <input className="bg-background border-foreground text-foreground" />
- *     </Form.Field.Input>
- *     <Form.Field.Error path="username">
- *       {({ type, message }) => {
- *         if (type === 'required') {
- *           return <span className="text-destructive text-sm font-paragraph">This field is required</span>;
- *         }
- *         return <span className="text-destructive text-sm font-paragraph">{message}</span>;
- *       }}
- *     </Form.Field.Error>
- *   </Form.Field.InputWrapper>
- * </Form.Field>
-=======
->>>>>>> ab142c25
  * ```
  */
 export const FieldError = React.forwardRef<HTMLDivElement, FieldErrorProps>(
   (props, ref) => {
-<<<<<<< HEAD
-    const { children, asChild, className, ...otherProps } = props;
-
-    return (
-      <AsChildSlot
-        ref={ref}
-        asChild={asChild}
-        className={className}
-        data-testid={TestIds.fieldError}
-        customElement={children}
-        {...otherProps}
-      >
-        {children}
-=======
     const { errorMessage, asChild, className, children, ...otherProps } = props;
 
     if (!errorMessage && !children) return null;
@@ -1474,7 +1384,6 @@
         {...otherProps}
       >
         {children || errorMessage}
->>>>>>> ab142c25
       </AsChildSlot>
     );
   },
