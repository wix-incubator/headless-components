--- conflicted
+++ resolved
@@ -46,11 +46,7 @@
     "@wix/headless-media": "workspace:*",
     "@wix/headless-utils": "workspace:*",
     "@wix/members": "^1.0.322",
-<<<<<<< HEAD
-    "@wix/online-programs": "^1.0.38",
-=======
     "@wix/online-programs": "^1.0.39",
->>>>>>> b626137d
     "@wix/redirects": "^1.0.0",
     "@wix/sdk": "^1.15.27",
     "@wix/services-definitions": "^0.1.5",
