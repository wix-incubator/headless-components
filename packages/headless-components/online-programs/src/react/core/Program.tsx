import type { ServiceAPI } from '@wix/services-definitions';
import { useService, WixServices } from '@wix/services-manager-react';
import { createServicesMap } from '@wix/services-manager';

import {
  ProgramServiceDefinition,
  ProgramServiceConfig,
  ProgramService,
} from '../../services/program-service.js';

export interface RootProps {
  children: React.ReactNode;
  programServiceConfig: ProgramServiceConfig;
}

/**
 * Root component that provides the Program service context to its children.
 * This component sets up the necessary services for rendering and managing a single program's data.
 *
 * @order 1
 * @component
 * @example
 * ```tsx
 * import { Program } from '@wix/online-programs/components';
 *
 * function ProgramPage() {
 *   return (
 *     <Program.Root programServiceConfig={{ program: myProgram }}>
 *       <div>
 *         <Program.Title>
 *           {({ title }) => (
 *             <h1
 *               className="text-4xl font-bold text-content-primary mb-4"
 *               data-testid="program-title"
 *             >
 *               {title}
 *             </h1>
 *           )}
 *         </Program.Title>
 *       </div>
 *     </Program.Root>
 *   );
 * }
 * ```
 */
export function Root(props: RootProps): React.ReactNode {
  return (
    <WixServices
      servicesMap={createServicesMap().addService(
        ProgramServiceDefinition,
        ProgramService,
        props.programServiceConfig,
      )}
    >
      {props.children}
    </WixServices>
  );
}

/**
 * Props for ProgramTitle headless component
 */
export interface ProgramTitleProps {
  /** Render prop function that receives program title data */
  children: (props: ProgramTitleRenderProps) => React.ReactNode;
}

/**
 * Render props for ProgramTitle component
 */
export interface ProgramTitleRenderProps {
  /** Program title */
  title: string;
  /** Program image */
  image: any; // TODO: replace with Image type
}

/**
 * Headless component for program title display
 *
 * @component
 * @example
 * ```tsx
 * import { Program } from '@wix/online-programs/components';
 *
 * function ProgramHeader() {
 *   return (
 *     <Program.Title>
 *       {({ title }) => (
 *         <h1>{title}</h1>
 *       )}
 *     </Program.Title>
 *   );
 * }
 * ```
 */
export function Title(props: ProgramTitleProps) {
  const service = useService(ProgramServiceDefinition) as ServiceAPI<
    typeof ProgramServiceDefinition
  >;

<<<<<<< HEAD
  const program = service.program.get() as any; // TODO: replace with Program type
  const title = program.config.program.description.title;
  const image = program.config.program.description.image;
=======
  const program = service.program.get();
  const title = program.description?.title || '';
>>>>>>> b626137d

  return props.children({
    title,
    image,
  });
}<|MERGE_RESOLUTION|>--- conflicted
+++ resolved
@@ -71,8 +71,6 @@
 export interface ProgramTitleRenderProps {
   /** Program title */
   title: string;
-  /** Program image */
-  image: any; // TODO: replace with Image type
 }
 
 /**
@@ -99,17 +97,10 @@
     typeof ProgramServiceDefinition
   >;
 
-<<<<<<< HEAD
-  const program = service.program.get() as any; // TODO: replace with Program type
-  const title = program.config.program.description.title;
-  const image = program.config.program.description.image;
-=======
   const program = service.program.get();
   const title = program.description?.title || '';
->>>>>>> b626137d
 
   return props.children({
     title,
-    image,
   });
 }