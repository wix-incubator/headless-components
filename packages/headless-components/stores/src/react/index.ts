--- conflicted
+++ resolved
@@ -10,10 +10,7 @@
 export * as SelectedVariant from "./core/SelectedVariant.js";
 
 export * as ProductV2 from "./Product.js";
-<<<<<<< HEAD
 export * as CategoryListV2 from "./CategoryList.js";
-export * as CategoryV2 from "./Category.js";
-=======
 export * as Option from "./Option.js";
 export * as Choice from "./Choice.js";
->>>>>>> 60d90a74
+export * as CategoryV2 from "./Category.js";