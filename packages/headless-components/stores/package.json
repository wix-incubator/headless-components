{
  "name": "@wix/headless-stores",
<<<<<<< HEAD
  "version": "0.0.84",
=======
  "version": "0.0.87",
>>>>>>> 5898a483
  "type": "module",
  "scripts": {
    "prebuild": "cd ../media && yarn build && cd ../ecom && yarn build",
    "build": "npm run build:esm && npm run build:cjs",
    "build:esm": "tsc -p tsconfig.json",
    "build:cjs": "tsc -p tsconfig.cjs.json",
    "test": "vitest",
    "lint:fix": "prettier --write \"src/**/*.{ts,tsx,js,jsx,json,md}\"",
    "lint:check": "prettier --check \"src/**/*.{ts,tsx,js,jsx,json,md}\""
  },
  "files": [
    "dist",
    "cjs",
    "react",
    "services",
    "server-actions",
    "astro"
  ],
  "exports": {
    "./react": {
      "types": "./dist/react/index.d.ts",
      "import": "./dist/react/index.js",
      "require": "./cjs/dist/react/index.js"
    },
    "./services": {
      "types": "./dist/services/index.d.ts",
      "import": "./dist/services/index.js",
      "require": "./cjs/dist/services/index.js"
    },
    "./server-actions": {
      "types": "./dist/server-actions/index.d.ts",
      "import": "./dist/server-actions/index.js",
      "require": "./cjs/dist/server-actions/index.js"
    },
    "./astro/actions": {
      "types": "./dist/astro/actions/index.d.ts",
      "import": "./dist/astro/actions/index.js",
      "require": "./cjs/dist/astro/actions/index.js"
    }
  },
  "devDependencies": {
    "@testing-library/dom": "^10.4.0",
    "@testing-library/jest-dom": "^6.6.3",
    "@testing-library/react": "^16.3.0",
    "@types/node": "^20.9.0",
    "@vitest/ui": "^3.1.4",
    "jsdom": "^26.1.0",
    "prettier": "^3.4.2",
    "typescript": "^5.8.3",
    "vitest": "^3.1.4"
  },
  "dependencies": {
    "@radix-ui/react-slot": "^1.2.3",
    "@wix/auto_sdk_bookings_availability-calendar": "^1.0.155",
    "@wix/auto_sdk_categories_categories": "^1.0.62",
    "@wix/auto_sdk_stores_customizations-v-3": "^1.0.26",
    "@wix/auto_sdk_stores_inventory-items-v-3": "^1.0.26",
    "@wix/auto_sdk_stores_products-v-3": "^1.0.53",
    "@wix/auto_sdk_stores_read-only-variants-v-3": "^1.0.23",
    "@wix/ecom": "^1.0.1278",
    "@wix/essentials": "^0.1.24",
    "@wix/headless-ecom": "workspace:*",
    "@wix/headless-media": "workspace:*",
    "@wix/headless-utils": "workspace:*",
    "@wix/redirects": "^1.0.83",
    "@wix/services-definitions": "^0.1.4",
    "@wix/services-manager-react": "^0.1.26"
  },
  "peerDependencies": {
    "@wix/headless-components": "workspace:*"
  }
}<|MERGE_RESOLUTION|>--- conflicted
+++ resolved
@@ -1,10 +1,6 @@
 {
   "name": "@wix/headless-stores",
-<<<<<<< HEAD
-  "version": "0.0.84",
-=======
   "version": "0.0.87",
->>>>>>> 5898a483
   "type": "module",
   "scripts": {
     "prebuild": "cd ../media && yarn build && cd ../ecom && yarn build",
