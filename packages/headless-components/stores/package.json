{
  "name": "@wix/headless-stores",
<<<<<<< HEAD
  "version": "0.0.58",
=======
  "version": "0.0.59",
>>>>>>> e7622940
  "type": "module",
  "scripts": {
    "prebuild": "cd ../media && yarn build && cd ../ecom && yarn build",
    "build": "npm run build:esm && npm run build:cjs",
    "build:esm": "tsc -p tsconfig.json",
    "build:cjs": "tsc -p tsconfig.cjs.json",
    "test": "vitest",
    "lint:fix": "prettier --write \"src/**/*.{ts,tsx,js,jsx,json,md}\"",
    "lint:check": "prettier --check \"src/**/*.{ts,tsx,js,jsx,json,md}\""
  },
  "files": [
    "dist",
    "cjs",
    "react",
    "services",
    "server-actions",
    "astro"
  ],
  "exports": {
    "./react": {
      "types": "./dist/react/index.d.ts",
      "import": "./dist/react/index.js",
      "require": "./cjs/dist/react/index.js"
    },
    "./services": {
      "types": "./dist/services/index.d.ts",
      "import": "./dist/services/index.js",
      "require": "./cjs/dist/services/index.js"
    },
    "./server-actions": {
      "types": "./dist/server-actions/index.d.ts",
      "import": "./dist/server-actions/index.js",
      "require": "./cjs/dist/server-actions/index.js"
    },
    "./astro/actions": {
      "types": "./dist/astro/actions/index.d.ts",
      "import": "./dist/astro/actions/index.js",
      "require": "./cjs/dist/astro/actions/index.js"
    }
  },
  "devDependencies": {
    "@testing-library/dom": "^10.4.0",
    "@testing-library/jest-dom": "^6.6.3",
    "@testing-library/react": "^16.3.0",
    "@types/node": "^20.9.0",
    "@vitest/ui": "^3.1.4",
    "jsdom": "^26.1.0",
    "prettier": "^3.4.2",
    "typescript": "^5.8.3",
    "vitest": "^3.1.4"
  },
  "dependencies": {
    "@radix-ui/react-slot": "^1.2.3",
    "@wix/auto_sdk_bookings_availability-calendar": "^1.0.155",
    "@wix/auto_sdk_categories_categories": "^1.0.62",
    "@wix/auto_sdk_stores_customizations-v-3": "^1.0.26",
    "@wix/auto_sdk_stores_inventory-items-v-3": "^1.0.26",
    "@wix/auto_sdk_stores_products-v-3": "^1.0.53",
    "@wix/auto_sdk_stores_read-only-variants-v-3": "^1.0.23",
    "@wix/ecom": "^1.0.1278",
    "@wix/essentials": "^0.1.24",
    "@wix/headless-components": "0.0.1",
    "@wix/headless-ecom": "0.0.17",
    "@wix/headless-media": "^0.0.11",
    "@wix/headless-utils": "^0.0.2",
    "@wix/redirects": "^1.0.83",
    "@wix/services-definitions": "^0.1.4",
    "@wix/services-manager-react": "^0.1.26"
  }
}<|MERGE_RESOLUTION|>--- conflicted
+++ resolved
@@ -1,10 +1,6 @@
 {
   "name": "@wix/headless-stores",
-<<<<<<< HEAD
-  "version": "0.0.58",
-=======
-  "version": "0.0.59",
->>>>>>> e7622940
+  "version": "0.0.60",
   "type": "module",
   "scripts": {
     "prebuild": "cd ../media && yarn build && cd ../ecom && yarn build",
