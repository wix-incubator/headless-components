--- conflicted
+++ resolved
@@ -62,11 +62,7 @@
       const events = signalsService.signal<Event[]>(config.events);
       const categories = signalsService.signal<Category[]>(config.categories);
       const selectedCategoryId = signalsService.signal<string | null>(null);
-<<<<<<< HEAD
       const selectedStatusId = signalsService.signal<string>(UPCOMING_EVENTS);
-      const isLoadingMore = signalsService.signal<boolean>(false);
-=======
->>>>>>> ad3d93ca
       const isLoading = signalsService.signal<boolean>(false);
       const isLoadingMore = signalsService.signal<boolean>(false);
       const error = signalsService.signal<string | null>(null);
@@ -79,7 +75,7 @@
 
       const loadEvents = async (categoryId?: string, statusId?: string) => {
         selectedCategoryId.set(categoryId ?? null);
-        const statuses = getStatusesFromId(statusId || selectedStatusId.get());
+        const status = getStatusesFromId(statusId || selectedStatusId.get());
 
         if (statusId) {
           selectedStatusId.set(statusId);
@@ -89,15 +85,7 @@
         error.set(null);
 
         try {
-<<<<<<< HEAD
-          const queryEventsResponse = await queryEvents(
-            0,
-            categoryId,
-            statuses,
-          );
-=======
-          const response = await queryEvents({ categoryId });
->>>>>>> ad3d93ca
+          const response = await queryEvents({ categoryId, status });
 
           events.set(response.items);
           pageSize.set(response.pageSize);
@@ -116,19 +104,12 @@
 
         try {
           const offset = pageSize.get() * (currentPage.get() + 1);
-<<<<<<< HEAD
-          const statuses = getStatusesFromId(selectedStatusId.get());
-          const queryEventsResponse = await queryEvents(
-            offset,
-            selectedCategoryId.get(),
-            statuses,
-          );
-=======
+          const status = getStatusesFromId(selectedStatusId.get());
           const response = await queryEvents({
             offset,
             categoryId: selectedCategoryId.get(),
+            status,
           });
->>>>>>> ad3d93ca
 
           events.set([...events.get(), ...response.items]);
           pageSize.set(response.pageSize);
@@ -174,20 +155,12 @@
   };
 }
 
-<<<<<<< HEAD
-function queryEvents(
-  offset = 0,
-  categoryId?: string | null,
-  eventStatuses = [wixEventsV2.Status.UPCOMING],
-) {
-=======
 export async function queryEvents({
   offset = 0,
   limit = 20,
   categoryId,
   status = [wixEventsV2.Status.UPCOMING, wixEventsV2.Status.STARTED],
 }: QueryEventsParams = {}) {
->>>>>>> ad3d93ca
   let eventsQuery = wixEventsV2
     .queryEvents({
       fields: [
@@ -197,13 +170,8 @@
     })
     .ascending('dateAndTimeSettings.startDate')
     .descending('_createdDate')
-<<<<<<< HEAD
-    .in('status', eventStatuses)
-    .limit(10)
-=======
     .in('status', status)
     .limit(limit)
->>>>>>> ad3d93ca
     .skip(offset);
 
   if (categoryId) {
@@ -229,7 +197,13 @@
     .find();
 }
 
-<<<<<<< HEAD
+interface QueryEventsParams {
+  offset?: number;
+  limit?: number;
+  categoryId?: string | null;
+  status?: wixEventsV2.Status[];
+}
+
 function getStatusesFromId(statusId: string): wixEventsV2.Status[] {
   switch (statusId) {
     case UPCOMING_EVENTS:
@@ -241,11 +215,4 @@
     default:
       return [wixEventsV2.Status.UPCOMING];
   }
-=======
-interface QueryEventsParams {
-  offset?: number;
-  limit?: number;
-  categoryId?: string | null;
-  status?: wixEventsV2.Status[];
->>>>>>> ad3d93ca
 }