--- conflicted
+++ resolved
@@ -323,12 +323,11 @@
  */
 export const CategoryFilter = (props: CategoryFilterProps): React.ReactNode => {
   return (
-<<<<<<< HEAD
     <CoreEventList.CategoryFilter
       allCategoriesLabel={props.allCategoriesLabel}
       className={props.className}
     >
-      {({ filterOptions, className, value, onChange }) => {
+      {({ filterOptions, value, onChange, className }) => {
         return (
           <FilterPrimitive.Root
             filterOptions={filterOptions}
@@ -400,18 +399,5 @@
         );
       }}
     </CoreEventList.StatusFilter>
-=======
-    <CoreEventListFilters.Root allCategoriesLabel={props.allCategoriesLabel}>
-      {({ filterOptions, value, onChange }) => (
-        <FilterPrimitive.Root
-          filterOptions={filterOptions}
-          value={value}
-          onChange={onChange}
-        >
-          {props.children}
-        </FilterPrimitive.Root>
-      )}
-    </CoreEventListFilters.Root>
->>>>>>> 7e4f5f1e
   );
 };