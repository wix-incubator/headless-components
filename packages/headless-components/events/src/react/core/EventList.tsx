import { useService, WixServices } from '@wix/services-manager-react';
import { createServicesMap } from '@wix/services-manager';
import {
  type FilterOption,
  Filter as FilterPrimitive,
} from '@wix/headless-components/react';
import {
  EventListService,
  EventListServiceDefinition,
<<<<<<< HEAD
  type Category,
=======
  type EventListServiceConfig,
>>>>>>> 7e4f5f1e
} from '../../services/event-list-service.js';
import { type Event } from '../../services/event-service.js';
import {
  ALL_CATEGORIES,
  CATEGORIES_FILTER_KEY,
  ALL_EVENTS,
  STATUS_FILTER_KEY,
  UPCOMING_EVENTS,
  PAST_EVENTS,
} from '../../constants.js';

export interface RootProps {
  /** Child components that will have access to the event list service */
  children: React.ReactNode;
  /** Configuration for the event list service */
  eventListServiceConfig: EventListServiceConfig;
}

/**
 * EventList Root core component that provides event list service context.
 *
 * @component
 */
export function Root(props: RootProps): React.ReactNode {
  const { children, eventListServiceConfig } = props;

  return (
    <WixServices
      servicesMap={createServicesMap().addService(
        EventListServiceDefinition,
        EventListService,
        eventListServiceConfig,
      )}
    >
      {children}
    </WixServices>
  );
}

export interface EventsProps {
  /** Render prop function */
  children: (props: EventsRenderProps) => React.ReactNode;
}

export interface EventsRenderProps {
  /** List of events */
  events: Event[];
  /** Indicates whether there are any events in the list */
  hasEvents: boolean;
  /** Indicates whether events are currently being loaded */
  isLoading: boolean;
}

/**
 * EventList Events core component that provides event list data.
 *
 * @component
 */
export function Events(props: EventsProps): React.ReactNode {
  const eventListService = useService(EventListServiceDefinition);

  const isLoading = eventListService.isLoading.get();
  const events = eventListService.events.get();
  const hasEvents = !!events.length;

  return props.children({ events, hasEvents, isLoading });
}

export interface EventRepeaterProps {
  /** Render prop function */
  children: (props: EventRepeaterRenderProps) => React.ReactNode;
}

export interface EventRepeaterRenderProps {
  /** List of events */
  events: Event[];
}

/**
 * EventList EventRepeater core component that provides event list. Not rendered if there are no events.
 *
 * @component
 */
export function EventRepeater(props: EventRepeaterProps): React.ReactNode {
  const eventListService = useService(EventListServiceDefinition);

  const events = eventListService.events.get();
  const hasEvents = !!events.length;

  if (!hasEvents) {
    return null;
  }

  return props.children({ events });
}

export interface LoadMoreTriggerProps {
  /** Render prop function */
  children: (props: LoadMoreTriggerRenderProps) => React.ReactNode;
}

export interface LoadMoreTriggerRenderProps {
  /** Indicates whether more events are being loaded */
  isLoading: boolean;
  /** Function to load more events */
  loadMoreEvents: () => void;
}

/**
 * EventList LoadMoreTrigger core component that provides load more trigger data.
 *
 * @component
 */
export function LoadMoreTrigger(props: LoadMoreTriggerProps): React.ReactNode {
  const eventListService = useService(EventListServiceDefinition);

  const isLoading = eventListService.isLoadingMore.get();
  const hasMoreEvents = eventListService.hasMoreEvents.get();

  if (!hasMoreEvents) {
    return null;
  }

  return props.children({
    isLoading,
    loadMoreEvents: eventListService.loadMoreEvents,
  });
}

export interface ErrorProps {
  /** Render prop function */
  children: (props: ErrorRenderProps) => React.ReactNode;
}

export interface ErrorRenderProps {
  /** Event list error message */
  error: string;
}

/**
 * EventList Error core component that provides event list error. Not rendered if there is no error.
 *
 * @component
 */
export function Error(props: ErrorProps): React.ReactNode {
  const eventListService = useService(EventListServiceDefinition);

  const error = eventListService.error.get();

  if (!error) {
    return null;
  }

  return props.children({ error });
}

export interface CategoryFilterProps {
  /** Render prop function */
  children: (props: CategoryFilterRenderProps) => React.ReactNode;
  /** All categories label*/
  allCategoriesLabel: string;
  /** CSS classes to apply to the default element */
  className?: string;
}

export interface CategoryFilterRenderProps {
  /** Filter options */
  filterOptions: FilterOption[];
  /** Filter value */
  value: FilterPrimitive.Filter;
  /** Function to handle category change */
  onChange: (value: FilterPrimitive.Filter) => Promise<void>;
  /** CSS classes to apply to the default element */
  className?: string;
}

/**
 * CategoryFilter core component that provides event list filters data.
 *
 * @component
 */
export function CategoryFilter(props: CategoryFilterProps): React.ReactNode {
  const eventListService = useService(EventListServiceDefinition);

  const categories = eventListService.categories.get();
  const selectedCategoryId =
    eventListService.selectedCategoryId.get() || ALL_CATEGORIES;

  if (!categories.length) {
    return null;
  }

  const onChange = async (value: FilterPrimitive.Filter) => {
    const categoryId = value?.['categoryId'];

    await eventListService.loadEvents({
      categoryId: categoryId === ALL_CATEGORIES ? null : categoryId,
    });
  };

  const { filterOptions, value } = buildCategoryFilterProps(
    categories,
    props.allCategoriesLabel,
    selectedCategoryId,
  );

  return props.children({
    filterOptions,
    value,
    onChange,
    className: props.className,
  });
}

export interface StatusFilterProps {
  /** Render prop function */
  children: (props: StatusFilterRenderProps) => React.ReactNode;
  /** All events label */
  allEventsLabel: string;
  /** Upcoming events label */
  upcomingEventsLabel: string;
  /** Past events label */
  pastEventsLabel: string;
  /** CSS classes to apply to the default element */
  className?: string;
}

export interface StatusFilterRenderProps {
  /** Filter options */
  filterOptions: FilterOption[];
  /** Filter value */
  value: FilterPrimitive.Filter;
  /** Function to handle status change */
  onChange: (value: FilterPrimitive.Filter) => Promise<void>;
  /** CSS classes to apply to the default element */
  className?: string;
}

/**
 * StatusFilter core component that provides event list status filters data.
 *
 * @component
 */
export function StatusFilter(props: StatusFilterProps): React.ReactNode {
  const eventListService = useService(EventListServiceDefinition);

  const selectedStatusId = eventListService.selectedStatusId.get();

  const onChange = async (value: FilterPrimitive.Filter) => {
    const statusId = value?.['statusId'];
    const categoryId = eventListService.selectedCategoryId.get();

    await eventListService.loadEvents({ categoryId, statusId });
  };

  const { filterOptions, value } = buildStatusFilterProps(
    props.allEventsLabel,
    props.upcomingEventsLabel,
    props.pastEventsLabel,
    selectedStatusId,
  );

  return props.children({
    filterOptions,
    value,
    onChange,
    className: props.className,
  });
}

const buildCategoryFilterProps = (
  categories: Category[],
  allCategoriesLabel: string,
  selectedCategoryId: string,
) => {
  const FILTER_BASE = {
    key: CATEGORIES_FILTER_KEY,
    label: '',
    type: 'single' as const,
    displayType: 'text' as const,
    fieldName: 'categoryId',
  };

  const filterOptions = [
    {
      ...FILTER_BASE,
      validValues: [
        ALL_CATEGORIES,
        ...categories.map((category) => category._id!),
      ],
      valueFormatter: (value: string | number) =>
        value === ALL_CATEGORIES
          ? allCategoriesLabel
          : categories.find((category) => category._id === value)!.name!,
    },
  ];

  const value = {
    ...FILTER_BASE,
    categoryId: selectedCategoryId,
  };

  return { filterOptions, value };
};

const buildStatusFilterProps = (
  allEventsLabel: string,
  upcomingEventsLabel: string,
  pastEventsLabel: string,
  selectedStatusId: string,
) => {
  const FILTER_BASE = {
    key: STATUS_FILTER_KEY,
    label: '',
    type: 'single' as const,
    displayType: 'text' as const,
    fieldName: 'statusId',
  };

  const filterOptions = [
    {
      ...FILTER_BASE,
      validValues: [ALL_EVENTS, UPCOMING_EVENTS, PAST_EVENTS],
      valueFormatter: (value: string | number) => {
        switch (value) {
          case ALL_EVENTS:
            return allEventsLabel;
          case UPCOMING_EVENTS:
            return upcomingEventsLabel;
          case PAST_EVENTS:
            return pastEventsLabel;
          default:
            return upcomingEventsLabel;
        }
      },
    },
  ];

  const value = {
    ...FILTER_BASE,
    statusId: selectedStatusId,
  };

  return { filterOptions, value };
};<|MERGE_RESOLUTION|>--- conflicted
+++ resolved
@@ -7,11 +7,8 @@
 import {
   EventListService,
   EventListServiceDefinition,
-<<<<<<< HEAD
+  type EventListServiceConfig,
   type Category,
-=======
-  type EventListServiceConfig,
->>>>>>> 7e4f5f1e
 } from '../../services/event-list-service.js';
 import { type Event } from '../../services/event-service.js';
 import {
