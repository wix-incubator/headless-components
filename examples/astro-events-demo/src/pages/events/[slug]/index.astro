--- conflicted
+++ resolved
@@ -45,10 +45,7 @@
     ticketDefinitionListServiceConfig={ticketDefinitionListServiceConfig}
     checkoutServiceConfig={{
       noTicketDefinitionsSelectedError: 'Select a ticket',
-<<<<<<< HEAD
       thankYouPageUrl: `${Astro.url.origin}/events/${slug}/thank-you`,
-=======
->>>>>>> 13d23fe6
     }}
     scheduleListServiceConfig={scheduleListServiceConfig}
     eventsPagePath="/events"
