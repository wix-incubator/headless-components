--- conflicted
+++ resolved
@@ -71,12 +71,8 @@
   eventListServiceConfig,
   ticketDefinitionListServiceConfig,
   checkoutServiceConfig,
-<<<<<<< HEAD
-  // scheduleListServiceConfig,
+  scheduleListServiceConfig,
   occurrenceListServiceConfig,
-=======
-  scheduleListServiceConfig,
->>>>>>> 94f4638c
   eventDetailsPagePath,
   formPagePath,
   schedulePagePath,
