import {
  ScheduleList as ScheduleListPrimitive,
  ScheduleItemsGroup as ScheduleItemsGroupPrimitive,
  ScheduleItem as ScheduleItemPrimitive,
  Event as EventPrimitive,
  ScheduleItemTag as ScheduleItemTagPrimitive,
} from '@wix/headless-events/react';
import {
  type EventServiceConfig,
  type ScheduleListServiceConfig,
} from '@wix/headless-events/services';
import { Filter as FilterPrimitive } from '@wix/headless-components/react';

interface ScheduleProps {
  eventServiceConfig: EventServiceConfig;
  scheduleListServiceConfig: ScheduleListServiceConfig;
  eventsPagePath: string;
}

export function Schedule({
  eventServiceConfig,
  scheduleListServiceConfig,
  eventsPagePath,
}: ScheduleProps) {
  return (
    <div className="min-h-screen bg-surface-primary">
      <div className="max-w-5xl mx-auto p-15">
        <h1 className="text-6xl font-bold text-content-primary mb-4">
          Schedule
        </h1>
        <EventPrimitive.Root event={eventServiceConfig.event}>
          <div className="flex justify-between">
            <div className="flex flex-col mb-10">
              <EventPrimitive.Title className="font-light text-content-primary" />
              <EventPrimitive.Date
                format="full"
                className="font-light text-content-primary"
              />
              <EventPrimitive.Location
                format="full"
                className="font-light text-content-primary"
              />
            </div>
            <EventPrimitive.RsvpButton
              asChild
              className="h-fit border border-gray-300 rounded-[5px] py-2 px-4 font-light text-content-primary hover:underline"
            >
              {({ eventSlug, ticketed }) => (
                <a href={`${eventsPagePath}/${eventSlug}`}>
                  {ticketed ? 'Get Tickets' : 'RSVP'}
                </a>
              )}
            </EventPrimitive.RsvpButton>
          </div>
        </EventPrimitive.Root>
        <ScheduleListPrimitive.Root
          scheduleListServiceConfig={scheduleListServiceConfig}
        >
<<<<<<< HEAD
          <ScheduleListPrimitive.FiltersRoot defaultOptionLabel="All stages">
            <FilterPrimitive.FilterOptions>
              <FilterPrimitive.FilterOptionRepeater className="flex flex-row justify-between mb-6 items-center">
                <div className="flex flex-row gap-2">
                  <FilterPrimitive.FilterOption.Label className="font-light text-content-primary" />
                  <FilterPrimitive.FilterOption.SingleFilter
                    renderAsDropdown
                    className="flex gap-2 text-content-primary"
                  />
                </div>
                <FilterPrimitive.FilterOption.MultiFilter className="flex gap-2 text-sm font-light text-content-primary [&_button]:px-3 [&_button]:py-1.5 [&_button]:border [&_button]:border-gray-200 [&_button]:rounded-full [&_button[data-state=on]]:bg-blue-500 [&_button[data-state=on]]:text-white [&_button[data-state=on]]:border-blue-500" />
              </FilterPrimitive.FilterOptionRepeater>
            </FilterPrimitive.FilterOptions>
          </ScheduleListPrimitive.FiltersRoot>
=======
          <div className="flex mb-6 justify-between">
            <div className="flex items-center gap-2">
              <span className="font-light text-content-primary">
                Filter by:
              </span>
              <ScheduleListPrimitive.StageFilter
                className="font-light text-content-primary"
                defaultOptionLabel="All stages"
              />
            </div>
            <ScheduleListPrimitive.TagFilters className="flex gap-2 flex-wrap">
              <ScheduleListPrimitive.TagFilterRepeater>
                <ScheduleItemTagPrimitive.Button className="inline-flex items-center px-3 py-1.5 border border-gray-200 rounded-full text-sm font-light text-content-primary leading-5 cursor-pointer transition-colors hover:underline data-[active=true]:bg-blue-500 data-[active=true]:text-white data-[active=true]:border-blue-500" />
              </ScheduleListPrimitive.TagFilterRepeater>
            </ScheduleListPrimitive.TagFilters>
          </div>
>>>>>>> 0559e3a9
          <ScheduleListPrimitive.Groups
            className="space-y-8 mb-6"
            emptyState={<div>No schedule items available</div>}
          >
            <ScheduleListPrimitive.GroupRepeater>
              <ScheduleItemsGroupPrimitive.DateLabel
                className="text-2xl font-bold text-content-primary"
                asChild
              >
                <h2 />
              </ScheduleItemsGroupPrimitive.DateLabel>
              <ScheduleItemsGroupPrimitive.Items className="mt-4 space-y-4">
                <ScheduleItemsGroupPrimitive.ItemRepeater className="group border border-gray-200 p-8">
                  <div className="flex gap-8">
                    <div className="min-w-[150px] flex flex-col">
                      <ScheduleItemPrimitive.TimeSlot className="font-light text-content-primary" />
                      <ScheduleItemPrimitive.Duration
                        asChild
                        className="text-content-secondary text-sm"
                      >
                        {({ durationMinutes }) => (
                          <span>{`${durationMinutes} minutes`}</span>
                        )}
                      </ScheduleItemPrimitive.Duration>
                    </div>
                    <div className="flex flex-col">
                      <ScheduleItemPrimitive.Name className="font-light text-content-primary" />
                      <ScheduleItemPrimitive.Stage
                        asChild
                        className="font-light text-content-primary text-sm"
                      >
                        {({ stageName }) => (
                          <div className="flex gap-1 font-light text-content-primary mb-3">
                            <svg width="20" height="20" viewBox="0 0 24 24">
                              <path
                                fill="currentColor"
                                d="M12 3C15.86 3 19 6.14 19 9.999L18.992 10.499C18.855 13.26 16.864 16.637 13.072 20.544C12.786 20.838 12.405 21 12 21L11.8494 20.9925C11.5012 20.9574 11.1783 20.8012 10.928 20.544C7.136 16.637 5.146 13.26 5.008 10.499H5.002L5.001 10.333C5.001 10.286 5 10.241 5 10.194L5.001 10.139L5 9.999C5 6.14 8.14 3 12 3ZM12 4C8.813 4 6.199 6.497 6.011 9.637L6 10.194C6 11.945 6.98 15.041 11.646 19.847C11.742 19.946 11.867 20 12 20C12.133 20 12.259 19.946 12.355 19.847C17.021 15.04 18 11.945 18 10.194L17.989 9.637C17.801 6.497 15.187 4 12 4ZM11.4184 7.0558C12.4064 6.8698 13.4184 7.1758 14.1214 7.8788C14.8244 8.5828 15.1324 9.5928 14.9444 10.5828C14.7194 11.7698 13.7704 12.7188 12.5824 12.9448C12.3914 12.9808 12.1994 12.9988 12.0084 12.9988C11.2134 12.9988 10.4464 12.6888 9.8794 12.1218C9.1754 11.4188 8.8674 10.4088 9.0554 9.4178C9.2804 8.2288 10.2304 7.2798 11.4184 7.0558ZM12.0024 8.0008C11.8704 8.0008 11.7374 8.0128 11.6044 8.0388C10.8284 8.1848 10.1844 8.8288 10.0374 9.6038C9.9104 10.2788 10.1094 10.9388 10.5864 11.4148C11.0614 11.8898 11.7204 12.0888 12.3964 11.9618C13.1714 11.8148 13.8154 11.1708 13.9624 10.3968C14.0904 9.7218 13.8904 9.0628 13.4144 8.5858C13.0324 8.2048 12.5324 8.0008 12.0024 8.0008Z"
                              />
                            </svg>
                            <span>{stageName}</span>
                          </div>
                        )}
                      </ScheduleItemPrimitive.Stage>
                      <ScheduleItemPrimitive.Tags className="flex gap-2 flex-wrap">
                        <ScheduleItemPrimitive.TagRepeater>
                          <ScheduleItemTagPrimitive.Label className="inline-flex items-center px-3 py-1.5 border border-gray-200 rounded-full text-sm font-light text-content-primary leading-5" />
                        </ScheduleItemPrimitive.TagRepeater>
                      </ScheduleItemPrimitive.Tags>
                    </div>
                  </div>
                </ScheduleItemsGroupPrimitive.ItemRepeater>
              </ScheduleItemsGroupPrimitive.Items>
            </ScheduleListPrimitive.GroupRepeater>
          </ScheduleListPrimitive.Groups>
        </ScheduleListPrimitive.Root>
      </div>
    </div>
  );
}<|MERGE_RESOLUTION|>--- conflicted
+++ resolved
@@ -56,7 +56,6 @@
         <ScheduleListPrimitive.Root
           scheduleListServiceConfig={scheduleListServiceConfig}
         >
-<<<<<<< HEAD
           <ScheduleListPrimitive.FiltersRoot defaultOptionLabel="All stages">
             <FilterPrimitive.FilterOptions>
               <FilterPrimitive.FilterOptionRepeater className="flex flex-row justify-between mb-6 items-center">
@@ -71,24 +70,6 @@
               </FilterPrimitive.FilterOptionRepeater>
             </FilterPrimitive.FilterOptions>
           </ScheduleListPrimitive.FiltersRoot>
-=======
-          <div className="flex mb-6 justify-between">
-            <div className="flex items-center gap-2">
-              <span className="font-light text-content-primary">
-                Filter by:
-              </span>
-              <ScheduleListPrimitive.StageFilter
-                className="font-light text-content-primary"
-                defaultOptionLabel="All stages"
-              />
-            </div>
-            <ScheduleListPrimitive.TagFilters className="flex gap-2 flex-wrap">
-              <ScheduleListPrimitive.TagFilterRepeater>
-                <ScheduleItemTagPrimitive.Button className="inline-flex items-center px-3 py-1.5 border border-gray-200 rounded-full text-sm font-light text-content-primary leading-5 cursor-pointer transition-colors hover:underline data-[active=true]:bg-blue-500 data-[active=true]:text-white data-[active=true]:border-blue-500" />
-              </ScheduleListPrimitive.TagFilterRepeater>
-            </ScheduleListPrimitive.TagFilters>
-          </div>
->>>>>>> 0559e3a9
           <ScheduleListPrimitive.Groups
             className="space-y-8 mb-6"
             emptyState={<div>No schedule items available</div>}
