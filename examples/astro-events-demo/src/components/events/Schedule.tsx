import {
  type EventServiceConfig,
  type ScheduleListServiceConfig,
} from '@wix/events/services';
import {
  Event,
  EventTitle,
  EventDate,
  EventLocation,
  EventRsvpButton,
  FilterOptions,
  FilterOptionRepeater,
  FilterOptionSingle,
  FilterOptionMulti,
  ScheduleList,
  ScheduleListFilters,
  ScheduleListGroups,
  ScheduleListGroupRepeater,
  ScheduleItemsGroupDateLabel,
  ScheduleItemsGroupItems,
  ScheduleItemsGroupItemRepeater,
} from '@/components/ui/events';
<<<<<<< HEAD
import {
  Select,
  SelectTrigger,
  SelectValue,
  SelectContent,
  SelectItem,
} from '@/components/ui/select';
=======
import { ScheduleItem } from './ScheduleItem';
>>>>>>> 1e723a88

interface ScheduleProps {
  eventServiceConfig: EventServiceConfig;
  scheduleListServiceConfig: ScheduleListServiceConfig;
  eventDetailsPagePath: string;
}

export function Schedule({
  eventServiceConfig,
  scheduleListServiceConfig,
  eventDetailsPagePath,
}: ScheduleProps) {
  return (
    <Event event={eventServiceConfig.event}>
      <ScheduleList scheduleListServiceConfig={scheduleListServiceConfig}>
        <div className="max-w-5xl mx-auto px-5 py-6 sm:p-16">
          <h1 className="text-6xl font-heading text-foreground mb-3">
            Schedule
          </h1>
          <div className="flex justify-between">
            <div className="flex flex-col mb-10">
              <EventTitle variant="sm" />
              <EventDate format="full" />
              <EventLocation format="full" />
            </div>
            <EventRsvpButton
              asChild
              variant="outline"
              className="hidden sm:block"
            >
              {({ slug, ticketed }) => (
                <a href={eventDetailsPagePath.replace(':slug', slug)}>
                  {ticketed ? 'Get Tickets' : 'RSVP'}
                </a>
              )}
            </EventRsvpButton>
          </div>
          <ScheduleListFilters allStagesLabel="All stages">
            <FilterOptions>
              <FilterOptionRepeater className="flex justify-between items-center mb-10">
                <FilterOptionSingle asChild>
                  {({ validValues, value, valueFormatter, onChange }) => (
                    <div className="flex gap-2 items-center">
                      <span className="flex-shrink-0">Filter by:</span>
                      <Select value={value} onValueChange={onChange}>
                        <SelectTrigger>
                          <SelectValue />
                        </SelectTrigger>
                        <SelectContent>
                          {validValues?.map(value => (
                            <SelectItem key={value} value={String(value)}>
                              {valueFormatter ? valueFormatter(value) : value}
                            </SelectItem>
                          ))}
                        </SelectContent>
                      </Select>
                    </div>
                  )}
                </FilterOptionSingle>
                <FilterOptionMulti className="flex gap-2" />
              </FilterOptionRepeater>
            </FilterOptions>
          </ScheduleListFilters>
          <ScheduleListGroups
            className="space-y-10"
            emptyState={
              <div className="font-paragraph text-foreground">
                No schedule items available
              </div>
            }
          >
            <ScheduleListGroupRepeater>
              <ScheduleItemsGroupDateLabel asChild>
                <h2 />
              </ScheduleItemsGroupDateLabel>
              <ScheduleItemsGroupItems>
                <ScheduleItemsGroupItemRepeater className="group/schedule-item border border-foreground/10 p-5 sm:py-8 sm:px-6 mt-4 sm:mt-6">
                  <ScheduleItem descriptionVisible />
                </ScheduleItemsGroupItemRepeater>
              </ScheduleItemsGroupItems>
            </ScheduleListGroupRepeater>
          </ScheduleListGroups>
          <EventRsvpButton
            asChild
            variant="outline"
            className="w-full mt-4 sm:hidden"
          >
            {({ slug, ticketed }) => (
              <a href={eventDetailsPagePath.replace(':slug', slug)}>
                {ticketed ? 'Get Tickets' : 'RSVP'}
              </a>
            )}
          </EventRsvpButton>
        </div>
      </ScheduleList>
    </Event>
  );
}<|MERGE_RESOLUTION|>--- conflicted
+++ resolved
@@ -20,7 +20,6 @@
   ScheduleItemsGroupItems,
   ScheduleItemsGroupItemRepeater,
 } from '@/components/ui/events';
-<<<<<<< HEAD
 import {
   Select,
   SelectTrigger,
@@ -28,9 +27,7 @@
   SelectContent,
   SelectItem,
 } from '@/components/ui/select';
-=======
 import { ScheduleItem } from './ScheduleItem';
->>>>>>> 1e723a88
 
 interface ScheduleProps {
   eventServiceConfig: EventServiceConfig;
