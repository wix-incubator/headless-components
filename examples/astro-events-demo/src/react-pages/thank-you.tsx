<<<<<<< HEAD
import '../styles/theme-1.css';
import {
  type EventServiceConfig,
  type OrderServiceConfig,
} from '@wix/headless-events/services';
=======
import { type EventServiceConfig } from '@wix/events/services';
>>>>>>> 9e1e5754
import { KitchensinkLayout } from '../layouts/KitchensinkLayout';
import { ThankYou } from '../components/events/ThankYou';

interface ThankYouPageProps {
  eventServiceConfig: EventServiceConfig;
  orderServiceConfig?: OrderServiceConfig;
  eventPageUrl: string;
}

export default function ThankYouPage({
  eventServiceConfig,
  orderServiceConfig,
  eventPageUrl,
}: ThankYouPageProps) {
  return (
    <KitchensinkLayout>
      <div className="max-w-7xl mx-auto">
        <ThankYou
          eventServiceConfig={eventServiceConfig}
          orderServiceConfig={orderServiceConfig}
          eventPageUrl={eventPageUrl}
        />
      </div>
    </KitchensinkLayout>
  );
}<|MERGE_RESOLUTION|>--- conflicted
+++ resolved
@@ -1,12 +1,8 @@
-<<<<<<< HEAD
 import '../styles/theme-1.css';
 import {
   type EventServiceConfig,
   type OrderServiceConfig,
-} from '@wix/headless-events/services';
-=======
-import { type EventServiceConfig } from '@wix/events/services';
->>>>>>> 9e1e5754
+} from '@wix/events/services';
 import { KitchensinkLayout } from '../layouts/KitchensinkLayout';
 import { ThankYou } from '../components/events/ThankYou';
 
