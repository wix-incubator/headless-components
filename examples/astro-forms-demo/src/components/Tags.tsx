--- conflicted
+++ resolved
@@ -29,19 +29,11 @@
 
   return (
     <Form.Field id={id}>
-<<<<<<< HEAD
-        <Form.Field.Label>
-          <label htmlFor={id} className="text-foreground font-paragraph mb-3">
-            {label}
-          </label>
-        </Form.Field.Label>
-=======
       <Form.Field.Label>
         <label htmlFor={id} className="text-foreground font-paragraph mb-3">
           {label}
         </label>
       </Form.Field.Label>
->>>>>>> 52280c12
       <Form.Field.InputWrapper>
         <Form.Field.Input>
           <div className="flex flex-wrap gap-2" role="group">
