--- conflicted
+++ resolved
@@ -19,11 +19,7 @@
   onChange,
   onBlur,
   onFocus,
-<<<<<<< HEAD
-  error,
-=======
   errorMessage,
->>>>>>> ab142c25
 }: TimeInputProps) => {
   const descriptionId = description ? `${id}-description` : undefined;
 
@@ -76,11 +72,7 @@
           />
         </Form.Field.Input>
         <Form.Field.Error className="text-destructive text-sm font-paragraph">
-<<<<<<< HEAD
-          {error}
-=======
           {errorMessage}
->>>>>>> ab142c25
         </Form.Field.Error>
       </Form.Field.InputWrapper>
     </Form.Field>
