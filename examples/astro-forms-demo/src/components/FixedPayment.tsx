import React from 'react';
import { Form, type FixedPaymentProps } from '@wix/headless-forms/react';
import {
  quickStartViewerPlugins,
  RicosViewer,
  type RichContent,
} from '@wix/ricos';
import '@wix/ricos/css/all-plugins-viewer.css';

export default function FixedPayment({
  label,
  showLabel,
  amount,
  currency,
  description,
  // TODO: check props & type
  id,
  errorMessage,
}: FixedPaymentProps) {
  return (
    <Form.Field id={id}>
<<<<<<< HEAD
        <Form.Field.Label asChild>
          <label className="text-foreground font-paragraph mb-2">{label}</label>
        </Form.Field.Label>
=======
      <Form.Field.Label asChild>
        <label className="text-foreground font-paragraph mb-2">{label}</label>
      </Form.Field.Label>
>>>>>>> 52280c12
      <Form.Field.InputWrapper>
        <Form.Field.Input
          asChild
          description={
            description ? (
              <div className="mt-2 text-foreground/70 text-sm">
                <RicosViewer
                  content={description as RichContent}
                  plugins={quickStartViewerPlugins()}
                />
              </div>
            ) : undefined
          }
        >
          <div className="text-2xl font-paragraph font-bold text-foreground">
            {currency}
            {amount}
          </div>
        </Form.Field.Input>
        <Form.Field.Error className="text-destructive text-sm font-paragraph">
          {errorMessage}
        </Form.Field.Error>
      </Form.Field.InputWrapper>
    </Form.Field>
  );
}<|MERGE_RESOLUTION|>--- conflicted
+++ resolved
@@ -19,15 +19,9 @@
 }: FixedPaymentProps) {
   return (
     <Form.Field id={id}>
-<<<<<<< HEAD
-        <Form.Field.Label asChild>
-          <label className="text-foreground font-paragraph mb-2">{label}</label>
-        </Form.Field.Label>
-=======
       <Form.Field.Label asChild>
         <label className="text-foreground font-paragraph mb-2">{label}</label>
       </Form.Field.Label>
->>>>>>> 52280c12
       <Form.Field.InputWrapper>
         <Form.Field.Input
           asChild
