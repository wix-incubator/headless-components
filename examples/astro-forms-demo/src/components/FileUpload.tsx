import { Form, type FileUploadProps } from '@wix/headless-forms/react';
import {
  quickStartViewerPlugins,
  RicosViewer,
  type RichContent,
} from '@wix/ricos';
import '@wix/ricos/css/all-plugins-viewer.css';

const FileUpload = ({
  id,
  value,
  label,
  showLabel,
  description,
  required,
  readOnly,
  buttonText,
  maxFiles,
  allowedFileFormats,
  explanationText,
  onChange,
  onBlur,
  onFocus,
  errorMessage,
}: FileUploadProps) => {
  const descriptionId = description ? `${id}-description` : undefined;

  const handleFileChange = (event: React.ChangeEvent<HTMLInputElement>) => {
    const files = event.target.files;
    if (!files) {
      onChange(null);
      return;
    }

    // Convert FileList to FileData array
    const fileDataArray = Array.from(files).map((file, index) => ({
      fileId: `file_${Date.now()}_${index}`,
      displayName: file.name,
      url: URL.createObjectURL(file), // Temporary URL for preview
      fileType: file.type || 'application/octet-stream',
    }));

    onChange(fileDataArray);
  };

  // Convert allowedFileFormats to accept string for HTML input
  const acceptString = allowedFileFormats
    ?.map(format =>
      format.startsWith('.') ? format : `.${format.toLowerCase()}`
    )
    .join(',');

  return (
    <Form.Field id={id}>
<<<<<<< HEAD
        <Form.Field.Label>
          <label htmlFor={id} className="text-foreground font-paragraph mb-2">
            {label}
            {required && <span className="text-destructive ml-1">*</span>}
          </label>
        </Form.Field.Label>
=======
      <Form.Field.Label>
        <label htmlFor={id} className="text-foreground font-paragraph mb-2">
          {label}
          {required && <span className="text-destructive ml-1">*</span>}
        </label>
      </Form.Field.Label>
>>>>>>> 52280c12
      <Form.Field.InputWrapper>
        <Form.Field.Input
          className="w-full px-4 py-2 bg-background text-foreground border border-foreground/20 rounded-lg focus:outline-none focus:ring-2 focus:ring-primary/50 focus:border-primary disabled:opacity-50 disabled:cursor-not-allowed file:mr-4 file:py-2 file:px-4 file:rounded-lg file:border-0 file:bg-primary file:text-primary-foreground file:cursor-pointer"
          description={
            description ? (
              <div
                id={descriptionId}
                className="mt-2 text-foreground/70 text-sm"
              >
                <RicosViewer
                  content={description as RichContent}
                  plugins={quickStartViewerPlugins()}
                />
              </div>
            ) : undefined
          }
        >
          <input
            id={id}
            type="file"
            required={required}
            readOnly={readOnly}
            accept={acceptString}
            multiple={maxFiles !== 1}
            aria-describedby={descriptionId}
            aria-invalid={!!(required && !value)}
            aria-required={required}
            onChange={handleFileChange}
            onBlur={() => onBlur()}
            onFocus={() => onFocus()}
          />
          {buttonText && (
            <button
              type="button"
              onClick={() => document.getElementById(id)?.click()}
              className="mt-2 px-4 py-2 bg-secondary text-secondary-foreground font-paragraph rounded-lg hover:opacity-90 transition-opacity"
            >
              {buttonText}
            </button>
          )}
          {explanationText && (
            <div className="mt-2 text-foreground/60 text-sm">
              {explanationText}
            </div>
          )}
          {value && value.length > 0 && (
            <div className="mt-3 p-3 bg-background border border-foreground/10 rounded-lg">
              <p className="text-foreground font-paragraph font-semibold mb-2">
                Selected files:
              </p>
              <ul className="space-y-1">
                {value.map((file, index) => (
                  <li
                    key={file.fileId || index}
                    className="text-foreground/80 text-sm"
                  >
                    {file.displayName} ({file.fileType})
                  </li>
                ))}
              </ul>
            </div>
          )}
        </Form.Field.Input>
        <Form.Field.Error className="text-destructive text-sm font-paragraph">
          {errorMessage}
        </Form.Field.Error>
      </Form.Field.InputWrapper>
    </Form.Field>
  );
};

export default FileUpload;<|MERGE_RESOLUTION|>--- conflicted
+++ resolved
@@ -52,21 +52,12 @@
 
   return (
     <Form.Field id={id}>
-<<<<<<< HEAD
-        <Form.Field.Label>
-          <label htmlFor={id} className="text-foreground font-paragraph mb-2">
-            {label}
-            {required && <span className="text-destructive ml-1">*</span>}
-          </label>
-        </Form.Field.Label>
-=======
       <Form.Field.Label>
         <label htmlFor={id} className="text-foreground font-paragraph mb-2">
           {label}
           {required && <span className="text-destructive ml-1">*</span>}
         </label>
       </Form.Field.Label>
->>>>>>> 52280c12
       <Form.Field.InputWrapper>
         <Form.Field.Input
           className="w-full px-4 py-2 bg-background text-foreground border border-foreground/20 rounded-lg focus:outline-none focus:ring-2 focus:ring-primary/50 focus:border-primary disabled:opacity-50 disabled:cursor-not-allowed file:mr-4 file:py-2 file:px-4 file:rounded-lg file:border-0 file:bg-primary file:text-primary-foreground file:cursor-pointer"
