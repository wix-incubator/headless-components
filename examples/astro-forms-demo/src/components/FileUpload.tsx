import { Form, type FileUploadProps } from '@wix/headless-forms/react';
import {
  quickStartViewerPlugins,
  RicosViewer,
  type RichContent,
} from '@wix/ricos';
import '@wix/ricos/css/all-plugins-viewer.css';

const FileUpload = ({
  id,
  value,
  label,
  showLabel,
  description,
  required,
  readOnly,
  buttonText,
  maxFiles,
  allowedFileFormats,
  explanationText,
  onChange,
  onBlur,
  onFocus,
<<<<<<< HEAD
  error,
=======
  errorMessage,
>>>>>>> ab142c25
}: FileUploadProps) => {
  const descriptionId = description ? `${id}-description` : undefined;

  const handleFileChange = (event: React.ChangeEvent<HTMLInputElement>) => {
    const files = event.target.files;
    if (!files) {
      onChange(null);
      return;
    }

    // Convert FileList to FileData array
    const fileDataArray = Array.from(files).map((file, index) => ({
      fileId: `file_${Date.now()}_${index}`,
      displayName: file.name,
      url: URL.createObjectURL(file), // Temporary URL for preview
      fileType: file.type || 'application/octet-stream',
    }));

    onChange(fileDataArray);
  };

  // Convert allowedFileFormats to accept string for HTML input
  const acceptString = allowedFileFormats
    ?.map(format =>
      format.startsWith('.') ? format : `.${format.toLowerCase()}`
    )
    .join(',');

  return (
    <Form.Field id={id}>
      {showLabel && (
        <Form.Field.Label>
          <label htmlFor={id} className="text-foreground font-paragraph mb-2">
            {label}
            {required && <span className="text-destructive ml-1">*</span>}
          </label>
        </Form.Field.Label>
      )}
      <Form.Field.InputWrapper>
        <Form.Field.Input
          className="w-full px-4 py-2 bg-background text-foreground border border-foreground/20 rounded-lg focus:outline-none focus:ring-2 focus:ring-primary/50 focus:border-primary disabled:opacity-50 disabled:cursor-not-allowed file:mr-4 file:py-2 file:px-4 file:rounded-lg file:border-0 file:bg-primary file:text-primary-foreground file:cursor-pointer"
          description={
            description ? (
              <div
                id={descriptionId}
                className="mt-2 text-foreground/70 text-sm"
              >
                <RicosViewer
                  content={description as RichContent}
                  plugins={quickStartViewerPlugins()}
                />
              </div>
            ) : undefined
          }
        >
          <input
            id={id}
            type="file"
            required={required}
            readOnly={readOnly}
            accept={acceptString}
            multiple={maxFiles !== 1}
            aria-describedby={descriptionId}
            aria-invalid={!!(required && !value)}
            aria-required={required}
            onChange={handleFileChange}
            onBlur={() => onBlur()}
            onFocus={() => onFocus()}
          />
          {buttonText && (
            <button
              type="button"
              onClick={() => document.getElementById(id)?.click()}
              className="mt-2 px-4 py-2 bg-secondary text-secondary-foreground font-paragraph rounded-lg hover:opacity-90 transition-opacity"
            >
              {buttonText}
            </button>
          )}
          {explanationText && (
            <div className="mt-2 text-foreground/60 text-sm">
              {explanationText}
            </div>
          )}
          {value && value.length > 0 && (
            <div className="mt-3 p-3 bg-background border border-foreground/10 rounded-lg">
              <p className="text-foreground font-paragraph font-semibold mb-2">
                Selected files:
              </p>
              <ul className="space-y-1">
                {value.map((file, index) => (
                  <li
                    key={file.fileId || index}
                    className="text-foreground/80 text-sm"
                  >
                    {file.displayName} ({file.fileType})
                  </li>
                ))}
              </ul>
            </div>
          )}
        </Form.Field.Input>
        <Form.Field.Error className="text-destructive text-sm font-paragraph">
<<<<<<< HEAD
          {error}
=======
          {errorMessage}
>>>>>>> ab142c25
        </Form.Field.Error>
      </Form.Field.InputWrapper>
    </Form.Field>
  );
};

export default FileUpload;<|MERGE_RESOLUTION|>--- conflicted
+++ resolved
@@ -21,11 +21,7 @@
   onChange,
   onBlur,
   onFocus,
-<<<<<<< HEAD
-  error,
-=======
   errorMessage,
->>>>>>> ab142c25
 }: FileUploadProps) => {
   const descriptionId = description ? `${id}-description` : undefined;
 
@@ -128,11 +124,7 @@
           )}
         </Form.Field.Input>
         <Form.Field.Error className="text-destructive text-sm font-paragraph">
-<<<<<<< HEAD
-          {error}
-=======
           {errorMessage}
->>>>>>> ab142c25
         </Form.Field.Error>
       </Form.Field.InputWrapper>
     </Form.Field>
