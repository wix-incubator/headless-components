--- conflicted
+++ resolved
@@ -17,11 +17,7 @@
   onChange,
   onBlur,
   onFocus,
-<<<<<<< HEAD
-  error,
-=======
   errorMessage,
->>>>>>> ab142c25
 }: DonationProps) {
   const handleOptionSelect = (optionValue: string) => {
     onChange(optionValue);
@@ -46,11 +42,7 @@
       <Form.Field.InputWrapper>
         <Form.Field.Input>
           <div className="flex flex-wrap gap-3">
-<<<<<<< HEAD
-            {/* @ts-expect-error */}
-=======
             {/* @ts-expect-errorMessage */}
->>>>>>> ab142c25
             {options.map(({ value: option }) => (
               <button
                 key={option}
@@ -96,11 +88,7 @@
           </div>
         </Form.Field.Input>
         <Form.Field.Error className="text-destructive text-sm font-paragraph">
-<<<<<<< HEAD
-          {error}
-=======
           {errorMessage}
->>>>>>> ab142c25
         </Form.Field.Error>
       </Form.Field.InputWrapper>
     </Form.Field>
