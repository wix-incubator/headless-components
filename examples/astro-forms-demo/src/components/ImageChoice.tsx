--- conflicted
+++ resolved
@@ -18,17 +18,6 @@
 }: ImageChoiceProps) => {
   return (
     <Form.Field id={id}>
-<<<<<<< HEAD
-        <Form.Field.Label>
-          <label
-            htmlFor={id}
-            className="text-foreground font-paragraph font-semibold mb-3"
-          >
-            {label}
-            {required && <span className="text-destructive ml-1">*</span>}
-          </label>
-        </Form.Field.Label>
-=======
       <Form.Field.Label>
         <label
           htmlFor={id}
@@ -38,7 +27,6 @@
           {required && <span className="text-destructive ml-1">*</span>}
         </label>
       </Form.Field.Label>
->>>>>>> 52280c12
       <Form.Field.InputWrapper>
         <Form.Field.Input>
           <div
