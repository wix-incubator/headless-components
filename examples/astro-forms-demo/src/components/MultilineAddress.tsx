import { Form, type MultilineAddressProps } from '@wix/headless-forms/react';

const MultilineAddress = ({
  id,
  value,
  label,
  required,
  readOnly,
  showAddressLine2,
  addressLine2Required,
  onChange,
  onBlur,
  onFocus,
<<<<<<< HEAD
  error,
=======
  errorMessage,
>>>>>>> ab142c25
}: MultilineAddressProps) => {
  const handleFieldChange = (field: keyof typeof value, fieldValue: string) => {
    const newValue = { ...value, [field]: fieldValue };
    onChange(newValue);
  };

  return (
    <Form.Field id={id}>
      <Form.Field.InputWrapper>
        <Form.Field.Input asChild>
          <fieldset className="mb-6 p-4 border border-foreground/20 rounded-lg">
            <legend className="text-foreground font-paragraph font-semibold px-2">
              {label}
              {required && <span className="text-destructive ml-1">*</span>}
            </legend>

            <div className="mb-4">
              <label
                htmlFor={`${id}-streetNumber`}
                className="block text-foreground font-paragraph text-sm mb-1"
              >
                Street Number
              </label>
              <input
                id={`${id}-streetNumber`}
                type="text"
                value={value?.streetNumber || ''}
                required={required}
                readOnly={readOnly}
                onChange={e =>
                  handleFieldChange('streetNumber', e.target.value)
                }
                onBlur={() => onBlur()}
                onFocus={() => onFocus()}
                className="w-full px-4 py-2 bg-background text-foreground border border-foreground/20 rounded-lg focus:outline-none focus:ring-2 focus:ring-primary/50 focus:border-primary disabled:opacity-50 disabled:cursor-not-allowed"
              />
            </div>

            <div className="mb-4">
              <label
                htmlFor={`${id}-streetName`}
                className="block text-foreground font-paragraph text-sm mb-1"
              >
                Street Name
              </label>
              <input
                id={`${id}-streetName`}
                type="text"
                value={value?.streetName || ''}
                required={required}
                readOnly={readOnly}
                onChange={e => handleFieldChange('streetName', e.target.value)}
                onBlur={() => onBlur()}
                onFocus={() => onFocus()}
                className="w-full px-4 py-2 bg-background text-foreground border border-foreground/20 rounded-lg focus:outline-none focus:ring-2 focus:ring-primary/50 focus:border-primary disabled:opacity-50 disabled:cursor-not-allowed"
              />
            </div>

            <div className="mb-4">
              <label
                htmlFor={`${id}-addressLine`}
                className="block text-foreground font-paragraph text-sm mb-1"
              >
                Address Line
              </label>
              <input
                id={`${id}-addressLine`}
                type="text"
                value={value?.addressLine || ''}
                required={required}
                readOnly={readOnly}
                onChange={e => handleFieldChange('addressLine', e.target.value)}
                onBlur={() => onBlur()}
                onFocus={() => onFocus()}
                className="w-full px-4 py-2 bg-background text-foreground border border-foreground/20 rounded-lg focus:outline-none focus:ring-2 focus:ring-primary/50 focus:border-primary disabled:opacity-50 disabled:cursor-not-allowed"
              />
            </div>

            {showAddressLine2 && (
              <div className="mb-4">
                <label
                  htmlFor={`${id}-addressLine2`}
                  className="block text-foreground font-paragraph text-sm mb-1"
                >
                  Address Line 2
                </label>
                <input
                  id={`${id}-addressLine2`}
                  type="text"
                  value={value?.addressLine2 || ''}
                  required={addressLine2Required}
                  readOnly={readOnly}
                  onChange={e =>
                    handleFieldChange('addressLine2', e.target.value)
                  }
                  onBlur={() => onBlur()}
                  onFocus={() => onFocus()}
                  className="w-full px-4 py-2 bg-background text-foreground border border-foreground/20 rounded-lg focus:outline-none focus:ring-2 focus:ring-primary/50 focus:border-primary disabled:opacity-50 disabled:cursor-not-allowed"
                />
              </div>
            )}

            <div className="mb-4">
              <label
                htmlFor={`${id}-apartment`}
                className="block text-foreground font-paragraph text-sm mb-1"
              >
                Apartment
              </label>
              <input
                id={`${id}-apartment`}
                type="text"
                value={value?.apartment || ''}
                readOnly={readOnly}
                onChange={e => handleFieldChange('apartment', e.target.value)}
                onBlur={() => onBlur()}
                onFocus={() => onFocus()}
                className="w-full px-4 py-2 bg-background text-foreground border border-foreground/20 rounded-lg focus:outline-none focus:ring-2 focus:ring-primary/50 focus:border-primary disabled:opacity-50 disabled:cursor-not-allowed"
              />
            </div>

            <div className="mb-4">
              <label
                htmlFor={`${id}-city`}
                className="block text-foreground font-paragraph text-sm mb-1"
              >
                City
              </label>
              <input
                id={`${id}-city`}
                type="text"
                value={value?.city || ''}
                required={required}
                readOnly={readOnly}
                onChange={e => handleFieldChange('city', e.target.value)}
                onBlur={() => onBlur()}
                onFocus={() => onFocus()}
                className="w-full px-4 py-2 bg-background text-foreground border border-foreground/20 rounded-lg focus:outline-none focus:ring-2 focus:ring-primary/50 focus:border-primary disabled:opacity-50 disabled:cursor-not-allowed"
              />
            </div>

            <div className="mb-4">
              <label
                htmlFor={`${id}-subdivision`}
                className="block text-foreground font-paragraph text-sm mb-1"
              >
                State/Province
              </label>
              <input
                id={`${id}-subdivision`}
                type="text"
                value={value?.subdivision || ''}
                readOnly={readOnly}
                onChange={e => handleFieldChange('subdivision', e.target.value)}
                onBlur={() => onBlur()}
                onFocus={() => onFocus()}
                className="w-full px-4 py-2 bg-background text-foreground border border-foreground/20 rounded-lg focus:outline-none focus:ring-2 focus:ring-primary/50 focus:border-primary disabled:opacity-50 disabled:cursor-not-allowed"
              />
            </div>

            <div className="mb-4">
              <label
                htmlFor={`${id}-postalCode`}
                className="block text-foreground font-paragraph text-sm mb-1"
              >
                Postal Code
              </label>
              <input
                id={`${id}-postalCode`}
                type="text"
                value={value?.postalCode || ''}
                required={required}
                readOnly={readOnly}
                onChange={e => handleFieldChange('postalCode', e.target.value)}
                onBlur={() => onBlur()}
                onFocus={() => onFocus()}
                className="w-full px-4 py-2 bg-background text-foreground border border-foreground/20 rounded-lg focus:outline-none focus:ring-2 focus:ring-primary/50 focus:border-primary disabled:opacity-50 disabled:cursor-not-allowed"
              />
            </div>

            <div>
              <label
                htmlFor={`${id}-country`}
                className="block text-foreground font-paragraph text-sm mb-1"
              >
                Country
              </label>
              <select
                id={`${id}-country`}
                value={value?.country || ''}
                required={required}
                disabled={readOnly}
                onChange={e =>
                  handleFieldChange('country', e.target.value as any)
                }
                onBlur={() => onBlur()}
                onFocus={() => onFocus()}
                className="w-full px-4 py-2 bg-background text-foreground border border-foreground/20 rounded-lg focus:outline-none focus:ring-2 focus:ring-primary/50 focus:border-primary disabled:opacity-50 disabled:cursor-not-allowed"
              >
                <option value="">Select Country</option>
                <option value="US">United States</option>
                <option value="CA">Canada</option>
                <option value="GB">United Kingdom</option>
                <option value="AU">Australia</option>
                <option value="DE">Germany</option>
                <option value="FR">France</option>
              </select>
            </div>
          </fieldset>
        </Form.Field.Input>
        <Form.Field.Error className="text-destructive text-sm font-paragraph">
<<<<<<< HEAD
          {error}
=======
          {errorMessage}
>>>>>>> ab142c25
        </Form.Field.Error>
      </Form.Field.InputWrapper>
    </Form.Field>
  );
};

export default MultilineAddress;<|MERGE_RESOLUTION|>--- conflicted
+++ resolved
@@ -11,11 +11,7 @@
   onChange,
   onBlur,
   onFocus,
-<<<<<<< HEAD
-  error,
-=======
   errorMessage,
->>>>>>> ab142c25
 }: MultilineAddressProps) => {
   const handleFieldChange = (field: keyof typeof value, fieldValue: string) => {
     const newValue = { ...value, [field]: fieldValue };
@@ -227,11 +223,7 @@
           </fieldset>
         </Form.Field.Input>
         <Form.Field.Error className="text-destructive text-sm font-paragraph">
-<<<<<<< HEAD
-          {error}
-=======
           {errorMessage}
->>>>>>> ab142c25
         </Form.Field.Error>
       </Form.Field.InputWrapper>
     </Form.Field>
